<<<<<<< HEAD
import { ChatInterface } from '@/components/ChatInterface';
import { HouseView } from '@/components/HouseView';
import { InterviewChat } from '@/components/InterviewChat';
=======
import { useState, useEffect } from 'react';
>>>>>>> 9cec0cbe
import { Layout } from '@/components/Layout';
import { HouseView } from '@/components/HouseView';
import { ChatInterface } from '@/components/ChatInterface';
import { SceneInterface } from '@/components/SceneInterface';
import { useChat } from '@/hooks/useChat';
<<<<<<< HEAD
import { useHouseFileStorage } from '@/hooks/useHouseFileStorage';
// useSceneMode was imported previously for scene features; not required here currently
import { setGlobalStorage } from '@/storage/index';
import { initStorage } from '@/storage/init';
import { useEffect, useState } from 'react';
=======
import { useSceneMode } from '@/hooks/useSceneMode';
import { useHouseFileStorage } from '@/hooks/useHouseFileStorage';
import { Toaster } from '@/components/ui/sonner';
>>>>>>> 9cec0cbe
import { toast } from 'sonner';
import { logger } from './lib/logger';

function App() {
  const [currentView, setCurrentView] = useState<'house' | 'chat' | 'scene'>('house');
  const [activeSessionId, setActiveSessionId] = useState<string | null>(null);
<<<<<<< HEAD
  // NEW: track a user-selected character independent of chat sessions
  const [selectedCharacterId, setSelectedCharacterId] = useState<string | null>(null);
  const [storageReady, setStorageReady] = useState(false);

  // Initialize storage system first
  useEffect(() => {
    const initializeStorage = async () => {
      try {
        logger.log('🔧 Initializing unified storage system...');
        const storage = await initStorage();
        setGlobalStorage(storage);
        logger.log('✅ Storage initialized successfully!');
        
        setStorageReady(true);
      } catch (err) {
        logger.error('❌ Storage initialization failed:', err);
        toast.error('Failed to initialize storage');
      }
    };

    initializeStorage();
  }, []);

  return storageReady ? <AppContent currentView={currentView} setCurrentView={setCurrentView} activeSessionId={activeSessionId} setActiveSessionId={setActiveSessionId} selectedCharacterId={selectedCharacterId} setSelectedCharacterId={setSelectedCharacterId} /> : <LoadingScreen />;
}

function LoadingScreen() {
  return (
    <div className="h-screen bg-background flex items-center justify-center">
      <div className="text-center">
        <div className="animate-spin rounded-full h-8 w-8 border-b-2 border-primary mx-auto mb-4"></div>
        <p className="text-muted-foreground">Initializing storage...</p>
      </div>
    </div>
  );
}

function AppContent({ 
  currentView, 
  setCurrentView, 
  activeSessionId, 
  setActiveSessionId,
  selectedCharacterId,
  setSelectedCharacterId
}: {
  currentView: 'house' | 'chat' | 'scene';
  setCurrentView: (view: 'house' | 'chat' | 'scene') => void;
  activeSessionId: string | null;
  setActiveSessionId: (id: string | null) => void;
  selectedCharacterId: string | null;
  setSelectedCharacterId: (id: string | null) => void;
}) {
  const { createSession, sessions, setActiveSessionId: setChatActiveSessionId, sessionsLoaded, activeSessionId: hookActive } = useChat();
  const { house, isLoading } = useHouseFileStorage();
=======
  const { createSession, sessions, switchToSession, setActiveSessionId: setChatActiveSessionId } = useChat();
  const { activeSessions } = useSceneMode();
  const { house, isLoading, error } = useHouseFileStorage();
>>>>>>> 9cec0cbe

  // Debug logging with error handling
  useEffect(() => {
    try {
<<<<<<< HEAD
      const activeId = activeSessionId || hookActive;
      const debugInfo = { currentView, activeId, sessionsLoaded, sessionCount: sessions.length };
      logger.log('[AppDebug]', debugInfo);
    } catch (e) {
      logger.debug('Ignored error while gathering debug info', e);
    }
  }, [currentView, activeSessionId, hookActive, sessionsLoaded, sessions.length]);
=======
      const debugInfo = {
        currentView,
        activeSessionId,
        charactersCount: house?.characters?.length || 0,
        chatSessionsCount: sessions?.length || 0,
        sceneSessionsCount: activeSessions?.length || 0,
        provider: house?.aiSettings?.provider || 'not set',
        hasApiKey: !!(house?.aiSettings?.apiKey?.trim())
      };

      console.log('=== App Debug Information ===');
      console.log('Debug Info:', debugInfo);
      
      if (house?.characters && house.characters.length > 0) {
        console.log('Available Characters:');
        house.characters.forEach(char => {
          console.log(`• ${char.name} (${char.id.slice(0, 8)}...)`);
        });
      }
      
      if (sessions && sessions.length > 0) {
        console.log('Available Sessions:');
        sessions.forEach(session => {
          console.log(`• ${session.type} - ${session.id.slice(0, 8)}... (${session.participantIds?.length || 0} participants)`);
        });
      }
      
      if (activeSessionId) {
        const activeSession = sessions?.find(s => s.id === activeSessionId);
        console.log('Active Session Found:', activeSession ? 'YES' : 'NO');
        if (activeSession) {
          console.log('Active Session Details:', {
            id: activeSession.id.slice(0, 8) + '...',
            type: activeSession.type,
            messageCount: activeSession.messages?.length || 0,
            participants: activeSession.participantIds?.length || 0
          });
        }
      }
      
      console.log('=== End App Debug ===');
    } catch (error) {
      console.error('Error in debug logging:', error);
    }
  }, [currentView, activeSessionId, house?.characters, sessions, activeSessions]);
>>>>>>> 9cec0cbe

  // LEGACY: handleStartChat previously always created a session. We retain for explicit chat actions (e.g., START STORY buttons).
  const handleStartChat = async (characterId: string) => {
    try {
<<<<<<< HEAD
      if (!house?.characters || house.characters.length === 0) return;
      const character = house.characters.find(c => c.id === characterId);
      if (!character) return;
      // Reuse pattern: create a fresh session ONLY when explicitly invoked
      const sessionId = await createSession('individual', [characterId]);
=======
      if (!house?.characters || house.characters.length === 0) {
        toast.error('No characters available');
        return;
      }
      
      const character = house?.characters?.find(c => c.id === characterId);
      if (!character) {
        toast.error('Character not found');
        return;
      }
      
      // Clear any existing active session to avoid conflicts
      setActiveSessionId(null);
      
      const sessionId = createSession('individual', [characterId]);
      console.log('createSession returned:', sessionId);
      
>>>>>>> 9cec0cbe
      if (sessionId) {
        setActiveSessionId(sessionId);
        setChatActiveSessionId(sessionId);
        setCurrentView('chat');
        setSelectedCharacterId(characterId);
      }
    } catch (e) {
      logger.error('Explicit chat start failed', e);
    }
  };

  // NEW: selection without spawning a chat session
  const handleSelectCharacter = (characterId: string) => {
    setSelectedCharacterId(characterId);
    // Navigate to chat/profile view without creating session
    setCurrentView('chat');
  };

  // REVISED: no automatic group session creation. Instead, emit event to open the GroupChatCreator modal.
  const handleStartGroupChat = () => {
    try {
<<<<<<< HEAD
      const g = globalThis as unknown as { dispatchEvent?: (e: unknown) => void; CustomEvent?: new (type: string, init?: unknown) => unknown };
      if (g?.dispatchEvent && g?.CustomEvent) {
        g.dispatchEvent(new g.CustomEvent('open-group-chat-creator'));
=======
      if (sessionId) {
        // Use existing session
        setActiveSessionId(sessionId);
        setChatActiveSessionId(sessionId);
        setCurrentView('chat');
        toast.success('Started group chat');
      } else {
        // Create new group chat with all characters
        const characterIds = (house?.characters || []).map(c => c.id);
        console.log('Character IDs for group chat:', characterIds);
        
        if (characterIds.length > 1) {
          const newSessionId = createSession('group', characterIds);
          console.log('Group session created:', newSessionId);
          
          if (newSessionId) {
            setActiveSessionId(newSessionId);
            setChatActiveSessionId(newSessionId);
            setCurrentView('chat');
            toast.success(`Started group chat with ${characterIds.length} characters`);
          } else {
            toast.error('Failed to create group chat');
          }
        } else if (characterIds.length === 1) {
          toast.error('Need at least 2 characters for group chat. You only have 1 character.');
        } else {
          toast.error('No characters available for group chat');
        }
>>>>>>> 9cec0cbe
      }
      // Ensure we are on chat view to see modal
      setCurrentView('chat');
    } catch (e) {
      logger.error('Failed to trigger group chat creator', e);
    }
  };

  const handleStartScene = (sessionId: string) => {
    logger.log('handleStartScene called with sessionId:', sessionId);
    
    try {
      // Simply set the active session and switch view
      setActiveSessionId(sessionId);
      setCurrentView('scene');
      
      toast.success('Scene started! Session ID: ' + sessionId.slice(0, 12));
    } catch (error) {
      logger.error('Error in handleStartScene:', error);
      toast.error('Failed to start scene');
    }
  };

  const handleBackToHouse = () => {
    try {
      setCurrentView('house');
      setActiveSessionId(null);
    } catch (error) {
      logger.error('Error in handleBackToHouse:', error);
    }
  };

  // Show loading state while file storage is initializing
  if (isLoading) {
    return (
      <div className="h-screen bg-background flex items-center justify-center">
        <div className="text-center">
          <div className="animate-spin rounded-full h-8 w-8 border-b-2 border-primary mx-auto mb-4"></div>
          <p className="text-muted-foreground">Loading house data...</p>
        </div>
      </div>
    );
  }

  // Show error state if file storage failed
  if (error) {
    return (
      <div className="h-screen bg-background flex items-center justify-center">
        <div className="text-center">
          <p className="text-red-500 mb-4">Failed to load house data: {error}</p>
          <button 
            onClick={() => window.location.reload()} 
            className="px-4 py-2 bg-primary text-primary-foreground rounded hover:bg-primary/90"
          >
            Retry
          </button>
        </div>
      </div>
    );
  }

  return (
    <div className="h-screen bg-background">
      <Layout
        onStartChat={handleStartChat}
        onStartGroupChat={handleStartGroupChat}
        onSelectCharacter={handleSelectCharacter}
        onStartScene={handleStartScene}
      >
        {currentView === 'house' ? (
          <HouseView />
        ) : currentView === 'chat' ? (
          (() => {
            const active = sessions.find(s => s.id === activeSessionId);
            if (active?.type === 'interview' && activeSessionId) {
              return <InterviewChat sessionId={activeSessionId} onExit={handleBackToHouse} />;
            }
            return (
              <ChatInterface 
                sessionId={activeSessionId} 
                selectedCharacterId={selectedCharacterId}
                onBack={handleBackToHouse}
                onStartGroupChat={handleStartGroupChat}
              />
            );
          })()
        ) : (
          <SceneInterface 
            sessionId={activeSessionId!}
            onClose={handleBackToHouse}
          />
        )}
      </Layout>
      <Toaster />
    </div>
  );
}

export default App<|MERGE_RESOLUTION|>--- conflicted
+++ resolved
@@ -1,105 +1,24 @@
-<<<<<<< HEAD
-import { ChatInterface } from '@/components/ChatInterface';
-import { HouseView } from '@/components/HouseView';
-import { InterviewChat } from '@/components/InterviewChat';
-=======
 import { useState, useEffect } from 'react';
->>>>>>> 9cec0cbe
 import { Layout } from '@/components/Layout';
 import { HouseView } from '@/components/HouseView';
 import { ChatInterface } from '@/components/ChatInterface';
 import { SceneInterface } from '@/components/SceneInterface';
 import { useChat } from '@/hooks/useChat';
-<<<<<<< HEAD
-import { useHouseFileStorage } from '@/hooks/useHouseFileStorage';
-// useSceneMode was imported previously for scene features; not required here currently
-import { setGlobalStorage } from '@/storage/index';
-import { initStorage } from '@/storage/init';
-import { useEffect, useState } from 'react';
-=======
 import { useSceneMode } from '@/hooks/useSceneMode';
 import { useHouseFileStorage } from '@/hooks/useHouseFileStorage';
 import { Toaster } from '@/components/ui/sonner';
->>>>>>> 9cec0cbe
 import { toast } from 'sonner';
-import { logger } from './lib/logger';
 
 function App() {
   const [currentView, setCurrentView] = useState<'house' | 'chat' | 'scene'>('house');
   const [activeSessionId, setActiveSessionId] = useState<string | null>(null);
-<<<<<<< HEAD
-  // NEW: track a user-selected character independent of chat sessions
-  const [selectedCharacterId, setSelectedCharacterId] = useState<string | null>(null);
-  const [storageReady, setStorageReady] = useState(false);
-
-  // Initialize storage system first
-  useEffect(() => {
-    const initializeStorage = async () => {
-      try {
-        logger.log('🔧 Initializing unified storage system...');
-        const storage = await initStorage();
-        setGlobalStorage(storage);
-        logger.log('✅ Storage initialized successfully!');
-        
-        setStorageReady(true);
-      } catch (err) {
-        logger.error('❌ Storage initialization failed:', err);
-        toast.error('Failed to initialize storage');
-      }
-    };
-
-    initializeStorage();
-  }, []);
-
-  return storageReady ? <AppContent currentView={currentView} setCurrentView={setCurrentView} activeSessionId={activeSessionId} setActiveSessionId={setActiveSessionId} selectedCharacterId={selectedCharacterId} setSelectedCharacterId={setSelectedCharacterId} /> : <LoadingScreen />;
-}
-
-function LoadingScreen() {
-  return (
-    <div className="h-screen bg-background flex items-center justify-center">
-      <div className="text-center">
-        <div className="animate-spin rounded-full h-8 w-8 border-b-2 border-primary mx-auto mb-4"></div>
-        <p className="text-muted-foreground">Initializing storage...</p>
-      </div>
-    </div>
-  );
-}
-
-function AppContent({ 
-  currentView, 
-  setCurrentView, 
-  activeSessionId, 
-  setActiveSessionId,
-  selectedCharacterId,
-  setSelectedCharacterId
-}: {
-  currentView: 'house' | 'chat' | 'scene';
-  setCurrentView: (view: 'house' | 'chat' | 'scene') => void;
-  activeSessionId: string | null;
-  setActiveSessionId: (id: string | null) => void;
-  selectedCharacterId: string | null;
-  setSelectedCharacterId: (id: string | null) => void;
-}) {
-  const { createSession, sessions, setActiveSessionId: setChatActiveSessionId, sessionsLoaded, activeSessionId: hookActive } = useChat();
-  const { house, isLoading } = useHouseFileStorage();
-=======
   const { createSession, sessions, switchToSession, setActiveSessionId: setChatActiveSessionId } = useChat();
   const { activeSessions } = useSceneMode();
   const { house, isLoading, error } = useHouseFileStorage();
->>>>>>> 9cec0cbe
 
   // Debug logging with error handling
   useEffect(() => {
     try {
-<<<<<<< HEAD
-      const activeId = activeSessionId || hookActive;
-      const debugInfo = { currentView, activeId, sessionsLoaded, sessionCount: sessions.length };
-      logger.log('[AppDebug]', debugInfo);
-    } catch (e) {
-      logger.debug('Ignored error while gathering debug info', e);
-    }
-  }, [currentView, activeSessionId, hookActive, sessionsLoaded, sessions.length]);
-=======
       const debugInfo = {
         currentView,
         activeSessionId,
@@ -145,18 +64,12 @@
       console.error('Error in debug logging:', error);
     }
   }, [currentView, activeSessionId, house?.characters, sessions, activeSessions]);
->>>>>>> 9cec0cbe
-
-  // LEGACY: handleStartChat previously always created a session. We retain for explicit chat actions (e.g., START STORY buttons).
+
   const handleStartChat = async (characterId: string) => {
-    try {
-<<<<<<< HEAD
-      if (!house?.characters || house.characters.length === 0) return;
-      const character = house.characters.find(c => c.id === characterId);
-      if (!character) return;
-      // Reuse pattern: create a fresh session ONLY when explicitly invoked
-      const sessionId = await createSession('individual', [characterId]);
-=======
+    console.log('=== handleStartChat called ===');
+    console.log('Character ID:', characterId);
+    
+    try {
       if (!house?.characters || house.characters.length === 0) {
         toast.error('No characters available');
         return;
@@ -174,33 +87,27 @@
       const sessionId = createSession('individual', [characterId]);
       console.log('createSession returned:', sessionId);
       
->>>>>>> 9cec0cbe
       if (sessionId) {
+        // Set the active session immediately
         setActiveSessionId(sessionId);
         setChatActiveSessionId(sessionId);
         setCurrentView('chat');
-        setSelectedCharacterId(characterId);
-      }
-    } catch (e) {
-      logger.error('Explicit chat start failed', e);
-    }
-  };
-
-  // NEW: selection without spawning a chat session
-  const handleSelectCharacter = (characterId: string) => {
-    setSelectedCharacterId(characterId);
-    // Navigate to chat/profile view without creating session
-    setCurrentView('chat');
-  };
-
-  // REVISED: no automatic group session creation. Instead, emit event to open the GroupChatCreator modal.
-  const handleStartGroupChat = () => {
-    try {
-<<<<<<< HEAD
-      const g = globalThis as unknown as { dispatchEvent?: (e: unknown) => void; CustomEvent?: new (type: string, init?: unknown) => unknown };
-      if (g?.dispatchEvent && g?.CustomEvent) {
-        g.dispatchEvent(new g.CustomEvent('open-group-chat-creator'));
-=======
+        toast.success(`Started chat with ${character.name}`);
+      } else {
+        console.error('Failed to create session for character:', characterId);
+        toast.error('Failed to create chat session');
+      }
+    } catch (error) {
+      console.error('Error in handleStartChat:', error);
+      toast.error('Failed to start chat');
+    }
+  };
+
+  const handleStartGroupChat = async (sessionId?: string) => {
+    console.log('=== handleStartGroupChat called ===');
+    console.log('Session ID provided:', sessionId);
+    
+    try {
       if (sessionId) {
         // Use existing session
         setActiveSessionId(sessionId);
@@ -229,17 +136,15 @@
         } else {
           toast.error('No characters available for group chat');
         }
->>>>>>> 9cec0cbe
-      }
-      // Ensure we are on chat view to see modal
-      setCurrentView('chat');
-    } catch (e) {
-      logger.error('Failed to trigger group chat creator', e);
+      }
+    } catch (error) {
+      console.error('Error in handleStartGroupChat:', error);
+      toast.error('Failed to start group chat');
     }
   };
 
   const handleStartScene = (sessionId: string) => {
-    logger.log('handleStartScene called with sessionId:', sessionId);
+    console.log('handleStartScene called with sessionId:', sessionId);
     
     try {
       // Simply set the active session and switch view
@@ -248,7 +153,7 @@
       
       toast.success('Scene started! Session ID: ' + sessionId.slice(0, 12));
     } catch (error) {
-      logger.error('Error in handleStartScene:', error);
+      console.error('Error in handleStartScene:', error);
       toast.error('Failed to start scene');
     }
   };
@@ -258,7 +163,7 @@
       setCurrentView('house');
       setActiveSessionId(null);
     } catch (error) {
-      logger.error('Error in handleBackToHouse:', error);
+      console.error('Error in handleBackToHouse:', error);
     }
   };
 
@@ -294,28 +199,20 @@
   return (
     <div className="h-screen bg-background">
       <Layout
+        currentView={currentView}
         onStartChat={handleStartChat}
         onStartGroupChat={handleStartGroupChat}
-        onSelectCharacter={handleSelectCharacter}
         onStartScene={handleStartScene}
       >
         {currentView === 'house' ? (
           <HouseView />
         ) : currentView === 'chat' ? (
-          (() => {
-            const active = sessions.find(s => s.id === activeSessionId);
-            if (active?.type === 'interview' && activeSessionId) {
-              return <InterviewChat sessionId={activeSessionId} onExit={handleBackToHouse} />;
-            }
-            return (
-              <ChatInterface 
-                sessionId={activeSessionId} 
-                selectedCharacterId={selectedCharacterId}
-                onBack={handleBackToHouse}
-                onStartGroupChat={handleStartGroupChat}
-              />
-            );
-          })()
+          <ChatInterface 
+            sessionId={activeSessionId} 
+            onBack={handleBackToHouse}
+            onStartChat={handleStartChat}
+            onStartGroupChat={handleStartGroupChat}
+          />
         ) : (
           <SceneInterface 
             sessionId={activeSessionId!}
