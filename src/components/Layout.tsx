--- conflicted
+++ resolved
@@ -1,86 +1,27 @@
 import { ReactNode } from 'react';
 import { Sidebar } from './Sidebar';
-<<<<<<< HEAD
-import { UniversalToolbar } from './UniversalToolbar';
-=======
 import { CopilotNew as Copilot } from './CopilotNew';
->>>>>>> 9cec0cbe
 
 interface LayoutProps {
   children: ReactNode;
-  onStartChat?: (characterId: string) => void; // explicit chat creation (buttons)
-  onSelectCharacter?: (characterId: string) => void; // passive selection (sidebar click)
+  currentView?: 'house' | 'chat' | 'scene';
+  onStartChat?: (characterId: string) => void;
   onStartGroupChat?: (sessionId?: string) => void;
   onStartScene?: (sessionId: string) => void;
 }
 
-<<<<<<< HEAD
-export function Layout({ children, onStartChat, onSelectCharacter, onStartGroupChat, onStartScene, dbStatus }: LayoutProps) {
-  const isMobile = useIsMobile();
-
-  if (isMobile) {
-    // Mobile layout - single column with device-like appearance
-    return (
-      <div className="flex flex-col h-screen bg-[#0f0f0f] text-white">
-        {/* Debug Status */}
-        {dbStatus && (
-          <div className="fixed top-2 right-2 z-50 bg-black/80 text-white px-2 py-1 rounded text-xs font-mono">
-            {dbStatus}
-          </div>
-        )}
-        {/* Main Content - Full Screen Mobile */}
-        <div className="flex-1 overflow-hidden bg-[#0f0f0f]">
-          {children}
-        </div>
-        {/* Mobile Navigation */}
-        <div className="border-t border-gray-700 bg-[#1a1a1a] p-4">
-          <Sidebar 
-            onStartChat={onStartChat}
-            onSelectCharacter={onSelectCharacter}
-            onStartGroupChat={onStartGroupChat}
-            onStartScene={onStartScene}
-          />
-        </div>
-      </div>
-    );
-  }
-
-  // Desktop layout - three columns matching Figma design
-=======
 export function Layout({ children, currentView, onStartChat, onStartGroupChat, onStartScene }: LayoutProps) {
->>>>>>> 9cec0cbe
   return (
     <div className="flex h-screen bg-background">
       {/* Main Sidebar */}
       <div className="w-80 border-r border-border flex-shrink-0 overflow-hidden">
         <Sidebar 
           onStartChat={onStartChat}
-          onSelectCharacter={onSelectCharacter}
           onStartGroupChat={onStartGroupChat}
           onStartScene={onStartScene}
         />
       </div>
       
-<<<<<<< HEAD
-      {/* Center - Mobile Device Mockup with pane-level toolbar */}
-      <div className="flex-1 flex items-center justify-center bg-[#0f0f0f] relative">
-        <UniversalToolbar position="bottom" />
-        <div className="w-[440px] h-[760px] bg-[#1a1a1a] rounded-[24px] border border-gray-700 shadow-[0px_0px_20px_0px_rgba(102,126,234,0.3)] overflow-hidden relative">
-          {children}
-        </div>
-      </div>
-      
-      {/* Right Sidebar - AI Copilot */}
-      <div className="w-[320px] flex-shrink-0 bg-[#1a1a1a] border-l border-gray-700 flex flex-col min-h-screen overflow-y-auto">
-        {/* Ensure the Copilot content is contained and can scroll when it's too tall */}
-        <div className="flex-1 min-h-0">
-          <Copilot 
-            onStartChat={onStartChat}
-            onStartGroupChat={onStartGroupChat}
-            onStartScene={onStartScene}
-          />
-        </div>
-=======
       {/* Main Content */}
       <div className="flex-1 flex flex-col">
         {children}
@@ -93,7 +34,6 @@
           onStartGroupChat={onStartGroupChat}
           onStartScene={onStartScene}
         />
->>>>>>> 9cec0cbe
       </div>
     </div>
   );
