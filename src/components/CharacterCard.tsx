--- conflicted
+++ resolved
@@ -1,3615 +1,1845 @@
-<<<<<<< HEAD
-import { AlertDialog, AlertDialogAction, AlertDialogCancel, AlertDialogContent, AlertDialogDescription, AlertDialogFooter, AlertDialogHeader, AlertDialogTitle, AlertDialogTrigger } from '@/components/ui/alert-dialog';
-import { Avatar, AvatarFallback, AvatarImage } from '@/components/ui/avatar';
-import { Badge } from '@/components/ui/badge';
-import { Button } from '@/components/ui/button';
-import { Card } from '@/components/ui/card';
-import { Dialog, DialogContent, DialogHeader, DialogTitle } from '@/components/ui/dialog';
-import { Progress } from '@/components/ui/progress';
-import { ScrollArea } from '@/components/ui/scroll-area';
-import { Tabs, TabsContent, TabsList, TabsTrigger } from '@/components/ui/tabs';
-import { Textarea } from '@/components/ui/textarea';
-import { useMemo, useState } from 'react';
-
-
-import {
-    BookOpen,
-    Calendar,
-    Check,
-    Crown,
-    Download,
-    Drop,
-    Eye,
-    Fire,
-    Gift,
-    Heart,
-    House,
-    Image as ImageIcon,
-    Lightning,
-    Lock,
-    Medal,
-    ChatCircle as MessageCircle,
-    Pencil,
-    Plus,
-    ShieldCheck,
-    Smiley as Smile,
-    Sparkle,
-    Star,
-    Trash,
-    TrendUp,
-    Trophy,
-    Users
-} from '@phosphor-icons/react';
-
-import { useChat } from '@/hooks/useChat';
-import { useFileStorage } from '@/hooks/useFileStorage';
-import { useRelationshipDynamics } from '@/hooks/useRelationshipDynamics';
-import { repositoryStorage } from '@/hooks/useRepositoryStorage';
-import { useStorySystem } from '@/hooks/useStorySystem';
-import { logger } from '@/lib/logger';
-import { Character } from '@/types';
-import { toast } from 'sonner';
-import { ImageSettings, ImageSettingsPanel } from './ImageSettingsPanel';
-
-interface GeneratedImage {
-  id: string;
-  prompt: string;
-  imageUrl: string;
-  createdAt: Date;
-  liked?: boolean;
-  characterId?: string;
-  tags?: string[];
-  caption?: string; // Add caption field for Instagram-like posts
-}
-
-interface CharacterCardProps {
-  character: Character;
-  onGift?: (characterId: string) => void;
-  onMove?: (characterId: string) => void;
-  onEdit?: (character: Character) => void;
-  onDelete?: (characterId: string) => void;
-  compact?: boolean;
-  source?: string; // NEW: Help identify where this card is rendered from
-}
-
-const getRarityIcon = (rarity?: Character['rarity']) => {
-  const cls = 'w-4 h-4';
-  switch (rarity) {
-    case 'legendary':
-      return <Crown className={cls + ' text-amber-400'} />;
-    case 'epic':
-      return <Sparkle className={cls + ' text-purple-400'} />;
-    case 'rare':
-      return <Trophy className={cls + ' text-blue-400'} />;
-    default:
-      return <Star className={cls + ' text-muted-foreground'} />;
-  }
-};
-
-const getRelationshipStatusColor = (status: Character['progression']['relationshipStatus']) => {
-  switch (status) {
-    case 'devoted': return 'text-pink-500';
-    case 'lover': return 'text-red-500';
-    case 'romantic_interest': return 'text-purple-500';
-    case 'close_friend': return 'text-blue-500';
-    case 'friend': return 'text-green-500';
-    case 'acquaintance': return 'text-yellow-500';
-    default: return 'text-muted-foreground';
-  }
-};
-
-export function CharacterCard({
-  character,
-  onGift,
-  onMove,
-  onEdit,
-  onDelete,
-  compact = false,
-  source = 'unknown', // NEW: Default source
-}: CharacterCardProps) {
-  const [showDetails, setShowDetails] = useState(false);
-  const [selectedImage, setSelectedImage] = useState<GeneratedImage | null>(null);
-  const [showCreateImage, setShowCreateImage] = useState(false);
-  const [newImagePrompt, setNewImagePrompt] = useState('');
-  const [isCreatingImage, setIsCreatingImage] = useState(false);
-  const [isGeneratingImagePrompt, setIsGeneratingImagePrompt] = useState(false);
-  const [showImageSettings, setShowImageSettings] = useState(false);
-  const [imageSettings, setImageSettings] = useState<ImageSettings | null>(null);
-  
-  // Integrated chat state for DMs tab
-  const [dmMessages, setDmMessages] = useState<{ id: number | string; content: string; timestamp: string; characterId: string | null }[]>([]);
-  const [dmInput, setDmInput] = useState('');
-  const [isSendingMessage, setIsSendingMessage] = useState(false);
-  
-  const { sessions, ensureIndividualSession } = useChat() as unknown as {
-    sessions: { id: string; participantIds: string[]; messages: { characterId?: string | null }[] }[];
-    ensureIndividualSession: (id: string) => Promise<string>;
-  };
-  const { updateRelationshipStats } = useRelationshipDynamics();
-  const { getRecentStoryContext, analyzeEmotionalJourney } = useStorySystem();
-
-  // Image handling
-  const { data: images, setData: setImages } = useFileStorage<GeneratedImage[]>('generated-images.json', []);
-  const characterImages = images.filter(img => img.characterId === character.id);
-
-  // Safely access character properties with defaults - ensure no NaN values
-  const stats = character.stats ? {
-    love: Math.max(0, Math.min(100, character.stats.love || 0)),
-    happiness: Math.max(0, Math.min(100, character.stats.happiness || 50)),
-    wet: Math.max(0, Math.min(100, character.stats.wet || 0)),
-    willing: Math.max(0, Math.min(100, character.stats.willing || 50)),
-    selfEsteem: Math.max(0, Math.min(100, character.stats.selfEsteem || 50)),
-    loyalty: Math.max(0, Math.min(100, character.stats.loyalty || 50)),
-    fight: Math.max(0, Math.min(100, character.stats.fight || 20)),
-    stamina: Math.max(0, Math.min(100, character.stats.stamina || 50)),
-    pain: Math.max(0, Math.min(100, character.stats.pain || 20)),
-    experience: Math.max(0, character.stats.experience || 0),
-    level: Math.max(1, character.stats.level || 1)
-  } : {
-    love: 0,
-    happiness: 50,
-    wet: 0,
-    willing: 50,
-    selfEsteem: 50,
-    loyalty: 50,
-    fight: 20,
-    stamina: 50,
-    pain: 20,
-    experience: 0,
-    level: 1
-  };
-
-  const skills = character.skills ? {
-    hands: Math.max(0, Math.min(100, character.skills.hands || 0)),
-    mouth: Math.max(0, Math.min(100, character.skills.mouth || 0)),
-    missionary: Math.max(0, Math.min(100, character.skills.missionary || 0)),
-    doggy: Math.max(0, Math.min(100, character.skills.doggy || 0)),
-    cowgirl: Math.max(0, Math.min(100, character.skills.cowgirl || 0))
-  } : {
-    hands: 0,
-    mouth: 0,
-    missionary: 0,
-    doggy: 0,
-    cowgirl: 0
-  };
-
-  const progression = character.progression || {
-    level: stats.level,
-    nextLevelExp: 1000,
-    unlockedFeatures: [],
-    achievements: [],
-    relationshipStatus: 'stranger' as const,
-    affection: 0,
-    trust: 0,
-    intimacy: 0,
-    dominance: 50,
-    jealousy: 0,
-    possessiveness: 0,
-    sexualExperience: 0,
-    kinks: [],
-    limits: [],
-    fantasies: [],
-    unlockedPositions: [],
-    unlockedOutfits: [],
-    unlockedToys: [],
-    unlockedScenarios: [],
-    relationshipMilestones: [],
-    sexualMilestones: [],
-    significantEvents: [],
-    memorableEvents: [],
-    bonds: {},
-    sexualCompatibility: {
-      overall: 0,
-      kinkAlignment: 0,
-      stylePreference: 0
-    },
-    userPreferences: {
-      likes: [],
-      dislikes: [],
-      turnOns: [],
-      turnOffs: []
-    }
-  };
-
-  const characterSessions = useMemo(
-    () => sessions.filter(s => Array.isArray(s.participantIds) && s.participantIds.includes(character.id) && Array.isArray(s.messages) && s.messages.length > 0),
-    [sessions, character.id]
-  );
-
-  const totalMessages = useMemo(
-    () => characterSessions.reduce((sum, s) => sum + s.messages.filter(m => m.characterId === character.id).length, 0),
-    [characterSessions, character.id]
-  );
-
-  // lastInteraction unused in current UI
-
-  const relationshipStatus = progression.relationshipStatus || 'stranger';
-  const achievedMilestones = (progression.sexualMilestones || []).filter(m => m.achieved).length;
-  const totalMilestones = (progression.sexualMilestones || []).length;
-
-  // Image handling functions
-  const handleDownloadImage = async () => { /* image download disabled */ };
-
-  // Integrated DM chat functions
-  const handleSendDmMessage = async () => {
-    if (!dmInput.trim() || isSendingMessage) return;
-
-    const userMessage = {
-      id: Date.now(),
-      content: dmInput.trim(),
-      timestamp: new Date().toISOString(),
-      characterId: null // User message
-    };
-
-    setDmMessages(prev => [...prev, userMessage]);
-    setDmInput('');
-    setIsSendingMessage(true);
-
-    try {
-      // Import AIService dynamically to avoid circular dependencies
-      const { AIService } = await import('@/lib/aiService');
-      
-      // Generate character response
-      const systemPrompt = character.prompts?.system || `You are ${character.name}. Respond to messages in character.`;
-      const conversationHistory = [...dmMessages, userMessage].slice(-10); // Keep last 10 messages
-      
-      const prompt = `${systemPrompt}\n\nConversation:\n${conversationHistory.map(msg => 
-        `${msg.characterId ? character.name : 'User'}: ${msg.content}`
-      ).join('\n')}\n\n${character.name}:`;
-
-      const response = await AIService.generateResponse(prompt);
-      
-      if (response) {
-        const characterMessage = {
-          id: Date.now() + 1,
-          content: response.trim(),
-          timestamp: new Date().toISOString(),
-          characterId: character.id
-        };
-        
-        setDmMessages(prev => [...prev, characterMessage]);
-        
-        // Update relationship stats
-        updateRelationshipStats(character.id, {
-          love: 1,
-          happiness: 1,
-          loyalty: 0.5
-        });
-      }
-    } catch (error) {
-      logger.error('Error sending DM:', error);
-      toast.error('Failed to send message');
-    } finally {
-      setIsSendingMessage(false);
-    }
-  };
-
-  const handleCreateImage = async () => {
-    if (!newImagePrompt.trim()) return;
-
-    setIsCreatingImage(true);
-    try {
-      // Create enhanced prompt with character's image description
-      const characterContext = character.imageDescription || 
-        `${character.personalities?.[0] || 'person'} with ${character.features?.slice(0, 3).join(', ') || 'distinctive'} features`.trim();
-      
-      const enhancedPrompt = `${newImagePrompt.trim()}. Character appearance: ${characterContext}`;
-      
-      // Import AIService dynamically to avoid circular dependencies
-      const { AIService } = await import('@/lib/aiService');
-      // Load defaults if not yet loaded
-      let settings = imageSettings;
-      if (!settings) {
-        try {
-          const saved = await repositoryStorage.get('image_settings_defaults');
-          if (saved && typeof saved === 'object') {
-            settings = saved as ImageSettings;
-            setImageSettings(settings);
-          }
-  } catch { /* ignore */ }
-      }
-
-      const imageUrl = await AIService.generateImage(enhancedPrompt, settings ? {
-        model: settings.model,
-        negative_prompt: settings.negative_prompt,
-        width: settings.width,
-        height: settings.height,
-        steps: settings.steps,
-        cfg_scale: settings.cfg_scale,
-        style_preset: settings.style_preset || undefined,
-        sampler: settings.sampler || undefined,
-        seed: typeof settings.seed === 'number' ? settings.seed : undefined,
-        variants: settings.variants,
-        format: settings.format,
-        hide_watermark: true
-      } : undefined);
-      
-      if (imageUrl) {
-        const newImage: GeneratedImage = {
-          id: `${Date.now()}-${Math.random().toString(36).slice(2)}`,
-          prompt: newImagePrompt.trim(),
-          imageUrl,
-          createdAt: new Date(),
-          characterId: character.id,
-          tags: ['character', 'portrait', character.role || 'character'].filter(Boolean),
-          caption: generateImageCaption()
-        };
-
-        // Save using proper file storage system
-        const updatedImages = [newImage, ...images];
-        setImages(updatedImages);
-
-        setNewImagePrompt('');
-        setShowCreateImage(false);
-        toast.success('Image created successfully!');
-      }
-    } catch (error) {
-      logger.error('Image creation error:', error);
-    } finally {
-      setIsCreatingImage(false);
-    }
-  };
-
-  const generateImageCaption = (): string => {
-    // Generate AI-style caption from character perspective
-    const motivations = [
-      "just felt like sharing this moment",
-      "loving this vibe today",
-      "feeling myself right now",
-      "when the lighting hits just right",
-      "new day, new me",
-      "embracing my energy",
-      "this is my happy place",
-      "living in the moment",
-      "feeling grateful for today",
-      "just being authentic"
-    ];
-    
-    const emojis = ["💕", "✨", "💖", "🌸", "💫", "🌟", "💝", "🦋", "🌺", "💎"];
-    
-    const motivation = motivations[Math.floor(Math.random() * motivations.length)];
-    const emoji = emojis[Math.floor(Math.random() * emojis.length)];
-    
-    return `${motivation} ${emoji}`;
-  };
-
-  const handleGenerateImagePrompt = async () => {
-    setIsGeneratingImagePrompt(true);
-    try {
-      // Build comprehensive character context for prompt generation
-      // characterContext removed (unused)
-
-      const promptInstructions = `Generate a detailed image prompt for AI image generation based on this character's attributes. Focus ONLY on physical features, style, and visual characteristics. Do not include age references, personality traits, or story elements.
-
-Character Details:
-${character.name ? `Name: ${character.name}` : ''}
-${character.role ? `Role: ${character.role}` : ''}
-${character.personalities?.length > 0 ? `Personalities: ${character.personalities.join(', ')}` : ''}
-${character.features?.length > 0 ? `Physical Features: ${character.features.join(', ')}` : ''}
-${character.appearance ? `Current Appearance Description: ${character.appearance}` : ''}
-${character.physicalStats ? `Physical Stats: Hair: ${character.physicalStats.hairColor}, Eyes: ${character.physicalStats.eyeColor}, Skin: ${character.physicalStats.skinTone}` : ''}
-
-Create a concise, optimized prompt (under 150 words) that includes:
-- Specific physical characteristics (hair color, eye color, build, etc.)
-- Clothing style or outfit description
-- Overall aesthetic and visual style
-- Camera angle or composition notes if relevant
-
-Return only the image prompt, nothing else.`;
-
-      const { AIService } = await import('@/lib/aiService');
-      const generatedPrompt = await AIService.generateResponse(promptInstructions, undefined, undefined, {
-        temperature: 0.8,
-        max_tokens: 300
-      });
-
-      if (generatedPrompt?.trim()) {
-        // For CharacterCard, we'll need to update the character via onEdit callback
-        if (onEdit) {
-          const updatedCharacter = {
-            ...character,
-            imageDescription: generatedPrompt.trim()
-          };
-          onEdit(updatedCharacter);
-        }
-        // Could add toast notification here if available
-      } else {
-        logger.error('Failed to generate image prompt');
-      }
-    } catch (error) {
-      logger.error('Error generating image prompt:', error);
-    } finally {
-      setIsGeneratingImagePrompt(false);
-    }
-  };
-
-  // Compact card variant for sidebar
-  if (compact) {
-    return (
-      <>
-        <Card 
-          className="p-3 bg-zinc-900/90 text-zinc-100 border border-zinc-800 hover:bg-zinc-800/80 hover:shadow-lg transition-all cursor-pointer rounded-xl"
-          onClick={() => setShowDetails(true)}
-          data-character-id={character.id}
-          data-character-source={source}
-        >
-          <div className="flex items-center gap-3">
-            <Avatar className="w-12 h-12 border-2 border-zinc-700">
-              <AvatarImage src={character.avatar} alt={character.name} />
-              <AvatarFallback className="bg-zinc-800 text-zinc-200 text-sm font-semibold">
-                {character.name.slice(0, 2).toUpperCase()}
-              </AvatarFallback>
-            </Avatar>
-            
-            <div className="flex-1 min-w-0">
-              <div className="flex items-center gap-2 mb-1">
-                <h4 className="font-semibold text-sm truncate">{character.name}</h4>
-                {getRarityIcon(character.rarity)}
-                <div className="text-[8px] opacity-50 ml-auto">{source}</div>
-              </div>
-              
-              <div className="flex items-center gap-2 mb-2">
-                <Badge variant="outline" className="text-[10px] px-1.5 py-0.5 bg-zinc-800/70 border-zinc-700 text-zinc-200">
-                  {character.role || 'Unknown'}
-                </Badge>
-                <span className={`text-[10px] font-medium ${getRelationshipStatusColor(relationshipStatus)}`}>
-                  {relationshipStatus.replace('_', ' ')}
-                </span>
-              </div>
-              
-              <div className="space-y-1">
-                <div className="flex items-center gap-2">
-                  <Heart size={10} className="text-red-500" />
-                  <Progress value={stats.love} className="h-1 flex-1 bg-zinc-800" />
-                  <span className="text-[9px] text-zinc-400 w-6">{stats.love}</span>
-                </div>
-                <div className="flex items-center gap-2">
-                  <Drop size={10} className="text-pink-500" />
-                  <Progress value={stats.wet} className="h-1 flex-1 bg-zinc-800" />
-                  <span className="text-[9px] text-zinc-400 w-6">{stats.wet}</span>
-                </div>
-              </div>
-            </div>
-          </div>
-          
-          <div className="mt-3 pt-2 border-t border-zinc-800">
-            <div className="flex items-center justify-between text-[10px] text-zinc-400 mb-2">
-              <span>Level {stats.level}</span>
-              <span>{achievedMilestones}/{totalMilestones} milestones</span>
-            </div>
-            
-            {/* Quick Actions for compact view */}
-            <div className="flex gap-1">
-              <Button
-                size="sm"
-                variant="outline"
-                className="flex-1 h-6 text-[10px] px-2"
-                onClick={(e) => {
-                  e.stopPropagation();
-                  // Legacy onStartChat call removed to prevent duplicate session creation.
-                  // Chat activation now handled by explicit chat buttons using ensureIndividualSession.
-                }}
-              >
-                <MessageCircle size={10} className="mr-1" />
-                Chat
-              </Button>
-              {onEdit && (
-                <Button
-                  size="sm"
-                  variant="outline"
-                  className="h-6 px-2"
-                  onClick={(e) => {
-                    e.stopPropagation();
-                    onEdit(character);
-                  }}
-                >
-                  <Pencil size={10} />
-                </Button>
-              )}
-              {onDelete && (
-                <AlertDialog>
-                  <AlertDialogTrigger asChild>
-                    <Button
-                      size="sm"
-                      variant="destructive"
-                      className="h-6 px-2"
-                      onClick={(e) => e.stopPropagation()}
-                    >
-                      <Trash size={10} />
-                    </Button>
-                  </AlertDialogTrigger>
-                  <AlertDialogContent>
-                    <AlertDialogHeader>
-                      <AlertDialogTitle>Delete Character</AlertDialogTitle>
-                      <AlertDialogDescription>
-                        Are you sure you want to delete {character.name}? This action cannot be undone and will permanently remove the character from your house, including all their conversations and progress.
-                      </AlertDialogDescription>
-                    </AlertDialogHeader>
-                    <AlertDialogFooter>
-                      <AlertDialogCancel>Cancel</AlertDialogCancel>
-                      <AlertDialogAction 
-                        onClick={() => onDelete(character.id)}
-                        className="bg-destructive text-destructive-foreground hover:bg-destructive/90"
-                      >
-                        Delete Character
-                      </AlertDialogAction>
-                    </AlertDialogFooter>
-                  </AlertDialogContent>
-                </AlertDialog>
-              )}
-            </div>
-          </div>
-        </Card>
-
-        {showDetails && (
-        <Dialog open={showDetails} onOpenChange={setShowDetails}>
-          <DialogContent
-            className="w-full h-full md:w-[92vw] md:max-w-[1200px] md:max-h-[88vh] md:rounded-[2.5rem] overflow-hidden p-0 bg-black text-white border-0 shadow-[0_8px_48px_8px_rgba(0,0,0,0.65)]"
-            style={{
-              boxShadow: '0 8px 48px 8px rgba(0,0,0,0.65)',
-              background: '#111',
-              color: 'white',
-              padding: 0
-            }}
-          >
-            <DialogHeader className="sr-only">
-              <DialogTitle>{character.name} - Character Interface</DialogTitle>
-            </DialogHeader>
-            {/* iPad-like Device Frame */}
-            <div className="h-full flex flex-col bg-black md:rounded-[2.2rem] md:p-2 text-white shadow-2xl backdrop-blur-xl overflow-y-auto max-h-full">
-              {/* Screen Area */}
-              <div className="flex-1 bg-[#121317] md:rounded-[1.7rem] overflow-y-auto max-h-full relative flex flex-col shadow-xl border border-zinc-800 text-white">
-                {/* Status Bar with Navigation */}
-                <div className="h-12 bg-[#1c1f26] flex items-center justify-between px-4 text-xs font-medium text-zinc-200 border-b border-zinc-800">
-                  <div className="flex items-center gap-3">
-                    <div className="w-2 h-2 rounded-full bg-green-500"></div>
-                    <span className="font-semibold">{character.name}</span>
-                    <Badge variant="outline" className="text-xs">
-                      {relationshipStatus.replace('_', ' ')}
-                    </Badge>
-                  </div>
-                  <div className="flex items-center gap-3">
-                    <Button size="sm" variant="ghost" className="h-8 px-2">
-                      <House size={14} />
-                    </Button>
-                    <Button size="sm" variant="ghost" className="h-8 px-2">
-                      <Users size={14} />
-                    </Button>
-                    <span>{new Date().toLocaleTimeString([], { hour: '2-digit', minute: '2-digit' })}</span>
-                    <div className="flex gap-0.5">
-                      <div className="w-1 h-2 bg-green-500 rounded-sm"></div>
-                      <div className="w-1 h-2 bg-green-500 rounded-sm"></div>
-                      <div className="w-1 h-2 bg-green-400 rounded-sm"></div>
-                    </div>
-                  </div>
-                </div>
-
-                <Tabs defaultValue="overview" className="flex-1 flex flex-col h-full">
-                  {/* Enhanced Tab Bar with Character Images */}
-                  <TabsList className="grid grid-cols-6 bg-[#1c1f26] m-0 rounded-none border-b border-zinc-800 h-20 p-2 flex-shrink-0">
-                    <TabsTrigger value="overview" className="flex flex-col items-center gap-1 h-full data-[state=active]:bg-zinc-800 data-[state=active]:text-white rounded-lg">
-                      <Eye size={24} />
-                      <span className="text-xs font-medium">Profile</span>
-                    </TabsTrigger>
-                    <TabsTrigger value="stats" className="flex flex-col items-center gap-1 h-full data-[state=active]:bg-zinc-800 data-[state=active]:text-white rounded-lg">
-                      <TrendUp size={24} />
-                      <span className="text-xs font-medium">Stats</span>
-                    </TabsTrigger>
-                    <TabsTrigger value="feed" className="flex flex-col items-center gap-1 h-full data-[state=active]:bg-zinc-800 data-[state=active]:text-white rounded-lg">
-                      <ImageIcon size={24} />
-                      <span className="text-xs font-medium">Feed</span>
-                    </TabsTrigger>
-                    <TabsTrigger value="dms" className="flex flex-col items-center gap-1 h-full data-[state=active]:bg-zinc-800 data-[state=active]:text-white rounded-lg">
-                      <MessageCircle size={24} />
-                      <span className="text-xs font-medium">Chat</span>
-                    </TabsTrigger>
-                    <TabsTrigger value="memories" className="flex flex-col items-center gap-1 h-full data-[state=active]:bg-zinc-800 data-[state=active]:text-white rounded-lg">
-                      <BookOpen size={24} />
-                      <span className="text-xs font-medium">Stories</span>
-                    </TabsTrigger>
-                    <TabsTrigger value="settings" className="flex flex-col items-center gap-1 h-full data-[state=active]:bg-zinc-800 data-[state=active]:text-white rounded-lg">
-                      <Pencil size={24} />
-                      <span className="text-xs font-medium">Settings</span>
-                    </TabsTrigger>
-                  </TabsList>
-
-                  {/* Content Area with Fixed Scrolling */}
-                  <div className="flex-1 overflow-hidden">
-                    <ScrollArea className="h-full">
-                      <div className="p-6">
-                <TabsContent value="overview" className="space-y-6 mt-0">
-                  {/* Character Profile Header - Prominent Image and START Button */}
-                  <Card className="p-6 bg-zinc-900/90 text-zinc-100 border border-zinc-800 shadow-xl rounded-2xl">
-                    <div className="flex flex-col items-center text-center mb-6">
-                      <Avatar className="w-32 h-32 border-4 border-zinc-700 shadow-xl ring-4 ring-zinc-700/40 mb-4">
-                        <AvatarImage src={character.avatar} alt={character.name} />
-                        <AvatarFallback className="bg-zinc-800 text-white text-3xl font-bold">
-                          {character.name.slice(0, 2).toUpperCase()}
-                        </AvatarFallback>
-                      </Avatar>
-                      
-                      <div className="flex items-center gap-3 mb-2">
-                        <h2 className="text-3xl font-bold">{character.name}</h2>
-                        {getRarityIcon(character.rarity)}
-                      </div>
-                      
-                      <Badge variant="default" className="bg-zinc-800 text-zinc-100 border border-zinc-700 px-4 py-2 text-sm mb-4">
-                        {character.role || 'No role'} • Level {stats.level}
-                        {typeof character.age === 'number' && character.age > 0 && (
-                          <> • {character.age} Years Old</>
-                        )}
-                      </Badge>
-
-                      {/* Story Status and START Button */}
-                      {characterSessions.length === 0 ? (
-                        <div className="w-full max-w-sm">
-                          <div className="mb-4 p-4 bg-gradient-to-r from-emerald-900/20 to-emerald-800/10 rounded-xl border border-emerald-800/60">
-                            <h3 className="font-semibold text-emerald-300 mb-2">Ready to Begin</h3>
-                            <p className="text-sm text-emerald-400">
-                              Start your story with {character.name}. She's new to the house and feeling uncertain about everything.
-                            </p>
-                          </div>
-                          <Button 
-                            onClick={async () => {
-                              const id = await ensureIndividualSession(character.id);
-                              const g = globalThis as unknown as { dispatchEvent?: (e: unknown) => void; CustomEvent?: new (type: string, init?: unknown) => unknown };
-                              if (g?.dispatchEvent && g?.CustomEvent) {
-                                g.dispatchEvent(new g.CustomEvent('chat-active-session-changed', { detail: { sessionId: id } }));
-                                g.dispatchEvent(new g.CustomEvent('app-view-change', { detail: { view: 'chat', sessionId: id } }));
-                              }
-                            }}
-                            size="lg" 
-                            className="w-full h-12 bg-emerald-600 hover:bg-emerald-700 text-white font-semibold text-lg shadow-lg"
-                          >
-                            <Star size={20} className="mr-2" />
-                            START STORY
-                          </Button>
-                        </div>
-                      ) : (
-                        <div className="w-full max-w-sm">
-                          <div className="mb-4 p-4 bg-gradient-to-r from-indigo-900/20 to-blue-900/10 rounded-xl border border-indigo-800/60">
-                            <h3 className="font-semibold text-indigo-300 mb-2">Story in Progress</h3>
-                            <p className="text-sm text-indigo-400">
-                              Continue your ongoing story with {character.name}. You've had {totalMessages} conversations.
-                            </p>
-                          </div>
-                          <Button 
-                            onClick={async () => {
-                              const id = await ensureIndividualSession(character.id);
-                              const g = globalThis as unknown as { dispatchEvent?: (e: unknown) => void; CustomEvent?: new (type: string, init?: unknown) => unknown };
-                              if (g?.dispatchEvent && g?.CustomEvent) {
-                                g.dispatchEvent(new g.CustomEvent('chat-active-session-changed', { detail: { sessionId: id } }));
-                                g.dispatchEvent(new g.CustomEvent('app-view-change', { detail: { view: 'chat', sessionId: id } }));
-                              }
-                            }}
-                            size="lg" 
-                            className="w-full h-12 bg-indigo-600 hover:bg-indigo-700 text-white font-semibold text-lg shadow-lg"
-                          >
-                            <MessageCircle size={20} className="mr-2" />
-                            CONTINUE STORY
-                          </Button>
-                        </div>
-                      )}
-
-                        {/* Social Media Style Stats Row */}
-                        <div className="flex gap-8 text-center mt-6 text-zinc-300">
-                          <div>
-                            <div className="text-2xl font-bold text-zinc-100">{characterSessions.length}</div>
-                            <div className="text-sm text-zinc-400">Chats</div>
-                          </div>
-                          <div>
-                            <div className="text-2xl font-bold text-zinc-100">{totalMessages}</div>
-                            <div className="text-sm text-zinc-400">Messages</div>
-                          </div>
-                          <div>
-                            <div className="text-2xl font-bold text-primary">{achievedMilestones}</div>
-                            <div className="text-sm text-muted-foreground">Milestones</div>
-                          </div>
-                        </div>
-                    </div>
-
-                    {/* Description */}
-                    <div className="mb-6 p-4 bg-[#18181b] rounded-lg border border-gray-800">
-                      <p className="text-sm leading-relaxed">{character.description || 'No description available'}</p>
-                    </div>
-
-                    {/* Appearance Description */}
-                    {character.appearance && (
-                      <div className="mb-6 p-4 bg-[#18181b] rounded-lg border border-gray-800">
-                        <h4 className="text-sm font-semibold text-muted-foreground mb-2">Appearance</h4>
-                        <p className="text-sm leading-relaxed">{character.appearance}</p>
-                      </div>
-                    )}
-
-                    {/* Physical Stats - Instagram Profile Style */}
-                    {character.physicalStats && (
-                      <div className="mb-6">
-                        <h4 className="text-sm font-semibold text-muted-foreground mb-3">Physical Info</h4>
-                        <div className="grid grid-cols-2 gap-3">
-                          <div className="flex items-center justify-between p-3 bg-[#23272f] rounded-lg">
-                            <span className="text-sm font-medium text-muted-foreground">Hair Color</span>
-                            <span className="text-sm font-semibold">{character.physicalStats.hairColor}</span>
-                          </div>
-                          <div className="flex items-center justify-between p-3 bg-white/60 dark:bg-gray-800/60 rounded-lg">
-                            <span className="text-sm font-medium text-muted-foreground">Eye Color</span>
-                            <span className="text-sm font-semibold">{character.physicalStats.eyeColor}</span>
-                          </div>
-                          <div className="flex items-center justify-between p-3 bg-white/60 dark:bg-gray-800/60 rounded-lg">
-                            <span className="text-sm font-medium text-muted-foreground">Height</span>
-                            <span className="text-sm font-semibold">{character.physicalStats.height}</span>
-                          </div>
-                          <div className="flex items-center justify-between p-3 bg-white/60 dark:bg-gray-800/60 rounded-lg">
-                            <span className="text-sm font-medium text-muted-foreground">Skin</span>
-                            <span className="text-sm font-semibold">{character.physicalStats.skinTone}</span>
-                          </div>
-                        </div>
-                      </div>
-                    )}
-
-                    {/* Personality Tags */}
-                    <div className="mb-6">
-                      <h4 className="text-sm font-semibold text-gray-300 mb-3">Personality</h4>
-                      <div className="flex flex-wrap gap-2">
-                        {character.personalities?.map((personality) => (
-                          <Badge key={personality} variant="outline" className="bg-[#23272f] border-primary/20 text-primary hover:bg-primary/10">
-                            {personality}
-                          </Badge>
-                        ))}
-                      </div>
-                    </div>
-
-                    {/* Features Tags */}
-                    <div className="mb-6">
-                      <h4 className="text-sm font-semibold text-gray-300 mb-3">Features</h4>
-                      <div className="flex flex-wrap gap-2">
-                        {character.features?.map((feature) => (
-                          <Badge key={feature} variant="secondary" className="bg-[#23272f] text-purple-200">
-                            {feature}
-                          </Badge>
-                        ))}
-                      </div>
-                    </div>
-
-                    {/* Quick Action Buttons */}
-                    <div className="flex gap-2">
-                      <Button size="sm" onClick={async () => {
-                        const id = await ensureIndividualSession(character.id);
-                        const g = globalThis as unknown as { dispatchEvent?: (e: unknown) => void; CustomEvent?: new (type: string, init?: unknown) => unknown };
-                        if (g?.dispatchEvent && g?.CustomEvent) {
-                          g.dispatchEvent(new g.CustomEvent('chat-active-session-changed', { detail: { sessionId: id } }));
-                          g.dispatchEvent(new g.CustomEvent('app-view-change', { detail: { view: 'chat', sessionId: id } }));
-                        }
-                      }} className="flex-1">
-                        <MessageCircle size={14} className="mr-2" />
-                        Message
-                      </Button>
-                      {onEdit && (
-                        <Button size="sm" variant="outline" onClick={() => onEdit(character)}>
-                          <Pencil size={14} className="mr-2" />
-                          Edit
-                        </Button>
-                      )}
-                      {onGift && (
-                        <Button size="sm" variant="outline" onClick={() => onGift(character.id)}>
-                          <Gift size={14} className="mr-2" />
-                          Gift
-                        </Button>
-                      )}
-                      {onMove && (
-                        <Button size="sm" variant="outline" onClick={() => onMove(character.id)}>
-                          <House size={14} className="mr-2" />
-                          Move Room
-                        </Button>
-                      )}
-                      {onDelete && (
-                        <AlertDialog>
-                          <AlertDialogTrigger asChild>
-                            <Button size="sm" variant="destructive">
-                              <Trash size={14} className="mr-2" />
-                              Delete Character
-                            </Button>
-                          </AlertDialogTrigger>
-                          <AlertDialogContent>
-                            <AlertDialogHeader>
-                              <AlertDialogTitle>Delete Character</AlertDialogTitle>
-                              <AlertDialogDescription>
-                                Are you sure you want to delete {character.name}? This action cannot be undone and will permanently remove the character from your house, including all their conversations and progress.
-                              </AlertDialogDescription>
-                            </AlertDialogHeader>
-                            <AlertDialogFooter>
-                              <AlertDialogCancel>Cancel</AlertDialogCancel>
-                              <AlertDialogAction 
-                                onClick={() => onDelete(character.id)}
-                                className="bg-destructive text-destructive-foreground hover:bg-destructive/90"
-                              >
-                                Delete Character
-                              </AlertDialogAction>
-                            </AlertDialogFooter>
-                          </AlertDialogContent>
-                        </AlertDialog>
-                      )}
-                    </div>
-                  </Card>
-                </TabsContent>
-
-                <TabsContent value="feed" className="mt-0 h-full flex flex-col">
-                  {/* Mobile Phone-style Header */}
-                  <div className="bg-[#18181b] border-b border-gray-800 sticky top-0 z-10 flex-shrink-0">
-                    {/* Status Bar Mockup */}
-                    <div className="flex justify-between items-center px-4 py-1 text-xs bg-black text-white">
-                      <span>9:41</span>
-                      <div className="flex gap-1">
-                        <div className="w-4 h-2 bg-white rounded-sm opacity-60"></div>
-                        <div className="w-4 h-2 bg-white rounded-sm opacity-80"></div>
-                        <div className="w-4 h-2 bg-white rounded-sm"></div>
-                      </div>
-                    </div>
-                    
-                    {/* Feed Header */}
-                    <div className="flex items-center justify-between p-4 bg-[#23272f] rounded-lg">
-                      <div className="flex items-center gap-3">
-                        <Avatar className="w-8 h-8 border border-gray-200 dark:border-gray-700">
-                          <AvatarImage src={character.avatar} alt={character.name} />
-                          <AvatarFallback className="bg-gradient-to-br from-pink-400 to-purple-500 text-white text-xs">
-                            {character.name.slice(0, 2).toUpperCase()}
-                          </AvatarFallback>
-                        </Avatar>
-                        <div>
-                          <div className="font-semibold text-sm">{character.name}</div>
-                          <div className="text-xs text-muted-foreground">@{character.name.toLowerCase().replace(/\s+/g, '')}</div>
-                        </div>
-                      </div>
-                      
-                      {/* Create Post Button - Instagram Style */}
-                      <Button
-                        onClick={() => setShowCreateImage(!showCreateImage)}
-                        variant="ghost"
-                        size="sm"
-                        className="p-2 rounded-lg border-2 border-dashed border-gray-700 hover:border-primary hover:bg-primary/10"
-                      >
-                        <Plus size={18} className="text-primary" />
-                      </Button>
-                    </div>
-
-                    {/* Create Post Interface */}
-                    {showCreateImage && (
-                      <div className="border-t border-gray-800 p-4 bg-[#23272f]">
-                        <div className="flex items-start gap-3">
-                          <Avatar className="w-8 h-8 border border-gray-200 dark:border-gray-700">
-                            <AvatarImage src={character.avatar} alt={character.name} />
-                            <AvatarFallback className="bg-gradient-to-br from-pink-400 to-purple-500 text-white text-xs">
-                              {character.name.slice(0, 2).toUpperCase()}
-                            </AvatarFallback>
-                          </Avatar>
-                          <div className="flex-1 space-y-3">
-                            <Textarea
-                              placeholder={`What's on your mind, ${character.name}?`}
-                              value={newImagePrompt}
-                              onChange={(e) => setNewImagePrompt(e.target.value)}
-                              rows={3}
-                              className="resize-none border-0 bg-[#18181b] text-white rounded-xl shadow-sm"
-                            />
-                            <div className="flex items-center gap-2">
-                              <Button
-                                variant="outline"
-                                size="sm"
-                                onClick={() => setShowImageSettings(v => !v)}
-                                className="rounded-full"
-                              >
-                                {showImageSettings ? 'Hide Settings' : 'Image Settings'}
-                              </Button>
-                              <div className="text-xs text-gray-400">
-                                {imageSettings 
-                                  ? `${imageSettings.model} • ${imageSettings.width}x${imageSettings.height}, ${imageSettings.steps} steps, CFG ${imageSettings.cfg_scale}`
-                                  : 'Defaults'}
-                              </div>
-                            </div>
-                            {showImageSettings && (
-                              <ImageSettingsPanel
-                                value={imageSettings || undefined}
-                                onChange={(s) => setImageSettings(s)}
-                              />
-                            )}
-                            <div className="flex gap-2">
-                              <Button
-                                onClick={handleCreateImage}
-                                disabled={isCreatingImage || !newImagePrompt.trim()}
-                                className="flex-1 rounded-full bg-gradient-to-r from-pink-500 to-purple-600 hover:from-pink-600 hover:to-purple-700"
-                                size="sm"
-                              >
-                                {isCreatingImage ? (
-                                  <>
-                                    <div className="animate-spin rounded-full h-3 w-3 border-b-2 border-[rgba(255,255,255,0.06)] mr-2" />
-                                    Creating...
-                                  </>
-                                ) : (
-                                  <>
-                                    <ImageIcon className="w-4 h-4 mr-2" />
-                                    Share
-                                  </>
-                                )}
-                              </Button>
-                              <Button
-                                variant="outline"
-                                size="sm"
-                                onClick={() => {
-                                  setShowCreateImage(false);
-                                  setNewImagePrompt('');
-                                }}
-                                className="rounded-full"
-                              >
-                                Cancel
-                              </Button>
-                            </div>
-                          </div>
-                        </div>
-                      </div>
-                    )}
-                  </div>
-
-                  {/* Instagram-style Feed Content */}
-                  <div className="flex-1 overflow-y-auto bg-[#18181b] min-h-0">
-                    {characterImages.length === 0 ? (
-                      <div className="flex flex-col items-center justify-center h-full text-center px-6 py-12">
-                        <div className="w-20 h-20 bg-gradient-to-br from-pink-100 to-purple-100 dark:from-pink-900/30 dark:to-purple-900/30 rounded-full flex items-center justify-center mb-6">
-                          <ImageIcon className="w-10 h-10 text-pink-400" />
-                        </div>
-                        <h3 className="text-xl font-semibold mb-2 text-gray-900 dark:text-white">No Posts Yet</h3>
-                        <p className="text-gray-600 dark:text-gray-400 text-sm mb-4 max-w-xs">
-                          {character.name} hasn't shared any photos yet. Tap the + button to create their first post!
-                        </p>
-                      </div>
-                    ) : (
-                      <div className="space-y-0">
-                        {characterImages
-                          .filter(img => typeof img.imageUrl === 'string' && img.imageUrl.trim().length > 0)
-                          .map((image, index) => (
-                          <div key={image.id} className="bg-[#23272f] border-b border-gray-800">
-                            {/* Post Header */}
-                            <div className="flex items-center justify-between p-3 bg-[#18181b] rounded-t-lg">
-                              <div className="flex items-center gap-3">
-                                <Avatar className="w-8 h-8 border border-gray-200 dark:border-gray-700">
-                                  <AvatarImage src={character.avatar} alt={character.name} />
-                                  <AvatarFallback className="bg-gradient-to-br from-pink-400 to-purple-500 text-white text-xs">
-                                    {character.name.slice(0, 2).toUpperCase()}
-                                  </AvatarFallback>
-                                </Avatar>
-                                <div>
-                                  <div className="font-semibold text-sm text-gray-900 dark:text-white">{character.name}</div>
-                                  <div className="text-xs text-gray-500 dark:text-gray-400">
-                                    {new Date(image.createdAt).toLocaleDateString('en-US', {
-                                      month: 'short',
-                                      day: 'numeric',
-                                      hour: '2-digit',
-                                      minute: '2-digit'
-                                    })}
-                                  </div>
-                                </div>
-                              </div>
-                              <Button variant="ghost" size="sm" className="h-8 w-8 p-0 text-gray-400 hover:text-gray-600 dark:hover:text-gray-300">
-                                <span className="text-lg leading-none">⋯</span>
-                              </Button>
-                            </div>
-
-                            {/* Post Image - Edge to Edge */}
-                            <div className="relative aspect-square bg-[#23272f]">
-                              <img
-                                src={image.imageUrl}
-                                alt={image.caption || `${character.name}'s post`}
-                                className="w-full h-full object-cover cursor-pointer transition-transform hover:scale-[1.02]"
-                                onClick={() => setSelectedImage(image)}
-                                loading={index < 3 ? "eager" : "lazy"}
-                              />
-                              {/* Subtle overlay on hover */}
-                              <div className="absolute inset-0 bg-black/0 hover:bg-black/5 transition-colors pointer-events-none" />
-                            </div>
-
-                            {/* Post Actions */}
-                            <div className="p-3 space-y-2 bg-[#23272f] rounded-b-lg">
-                              {/* Action Buttons */}
-                              <div className="flex items-center justify-between">
-                                <div className="flex items-center gap-4">
-                                  <Button
-                                    variant="ghost"
-                                    size="sm"
-                                    className="h-8 w-8 p-0 hover:bg-red-50 dark:hover:bg-red-900/20"
-                                    onClick={() => {
-                                      // Toggle like functionality
-                                      const updatedImages = images.map(img => 
-                                        img.id === image.id ? { ...img, liked: !img.liked } : img
-                                      );
-                                      setImages(updatedImages);
-                                    }}
-                                  >
-                                    <Heart
-                                      size={22}
-                                      className={`transition-colors ${
-                                        image.liked 
-                                          ? 'fill-red-500 text-red-500' 
-                                          : 'text-gray-700 dark:text-gray-300 hover:text-red-400'
-                                      }`}
-                                    />
-                                  </Button>
-                                  <Button
-                                    variant="ghost"
-                                    size="sm"
-                                    className="h-8 w-8 p-0 hover:bg-blue-50 dark:hover:bg-blue-900/20"
-                                    onClick={() => setSelectedImage(image)}
-                                  >
-                                    <MessageCircle size={22} className="text-gray-700 dark:text-gray-300 hover:text-blue-400" />
-                                  </Button>
-                                </div>
-                                <Button
-                                  variant="ghost"
-                                  size="sm"
-                                  className="h-8 w-8 p-0 hover:bg-gray-100 dark:hover:bg-gray-800"
-                                  onClick={() => handleDownloadImage()}
-                                >
-                                  <Download size={18} className="text-gray-700 dark:text-gray-300" />
-                                </Button>
-                              </div>
-
-                              {/* Likes Count */}
-                              <div className="text-sm font-semibold text-gray-900 dark:text-white">
-                                {image.liked ? '1 like' : 'Be the first to like this'}
-                              </div>
-
-                              {/* Caption */}
-                              <div className="text-sm text-gray-900 dark:text-white">
-                                <span className="font-semibold mr-2">{character.name}</span>
-                                <span className="text-gray-700 dark:text-gray-300">
-                                  {image.caption || 'just felt like sharing this moment ✨'}
-                                </span>
-                              </div>
-
-                              {/* View comments link */}
-                              <Button 
-                                variant="ghost" 
-                                size="sm" 
-                                className="h-6 p-0 text-xs text-gray-500 dark:text-gray-400 hover:text-gray-700 dark:hover:text-gray-300"
-                                onClick={() => setSelectedImage(image)}
-                              >
-                                View full image
-                              </Button>
-                            </div>
-                          </div>
-                        ))}
-                        
-                        {/* Bottom spacing for mobile */}
-                        <div className="h-6 bg-[#18181b]"></div>
-                      </div>
-                    )}
-                  </div>
-                </TabsContent>
-
-                <TabsContent value="dms" className="mt-0 h-full flex flex-col">
-                  <div className="flex flex-col h-full bg-gradient-to-b from-blue-50 to-white dark:from-gray-800 dark:to-gray-900 min-h-0">
-                    {/* Chat Header - iPhone/iPad Style */}
-                    <div className="flex items-center gap-3 p-4 bg-white/90 dark:bg-gray-800/90 backdrop-blur-sm border-b border-gray-200 dark:border-gray-700">
-                      <Avatar className="w-10 h-10 ring-2 ring-blue-200">
-                        <AvatarImage src={character.avatar} alt={character.name} />
-                        <AvatarFallback className="bg-gradient-to-br from-blue-500 to-blue-600 text-white">
-                          {character.name.slice(0, 2).toUpperCase()}
-                        </AvatarFallback>
-                      </Avatar>
-                      <div className="flex-1">
-                        <div className="font-semibold text-gray-900 dark:text-white">{character.name}</div>
-                        <div className="text-sm text-green-500 flex items-center gap-1">
-                          <div className="w-2 h-2 bg-green-500 rounded-full"></div>
-                          Active now
-                        </div>
-                      </div>
-                      <div className="text-xs text-gray-500">
-                        {new Date().toLocaleTimeString([], { hour: '2-digit', minute: '2-digit' })}
-                      </div>
-                    </div>
-
-                    {/* Messages Area */}
-                    <ScrollArea className="flex-1 p-4">
-                      <div className="space-y-4">
-                        {dmMessages.length === 0 ? (
-                          <div className="flex flex-col items-center justify-center h-full text-center py-12">
-                            <div className="w-20 h-20 bg-gradient-to-br from-blue-100 to-blue-200 dark:from-blue-800 dark:to-blue-900 rounded-full flex items-center justify-center mb-6">
-                              <MessageCircle size={32} className="text-blue-500" />
-                            </div>
-                            <h3 className="text-xl font-semibold mb-2 text-gray-800 dark:text-white">Start a conversation</h3>
-                            <p className="text-gray-600 dark:text-gray-300 text-sm max-w-xs">
-                              Send {character.name} a message to begin chatting
-                            </p>
-                          </div>
-                        ) : (
-                          dmMessages.map((message) => (
-                            <div
-                              key={message.id}
-                              className={`flex ${message.characterId ? 'justify-start' : 'justify-end'}`}
-                            >
-                              <div
-                                className={`max-w-[75%] p-3 rounded-2xl shadow-sm ${
-                                  message.characterId
-                                    ? 'bg-white dark:bg-gray-700 text-gray-900 dark:text-gray-100 rounded-tl-md border border-gray-200 dark:border-gray-600'
-                                    : 'bg-gradient-to-r from-blue-500 to-blue-600 text-white rounded-tr-md'
-                                }`}
-                              >
-                                <p className="text-sm leading-relaxed">{message.content}</p>
-                                <div className={`text-xs mt-1 ${
-                                  message.characterId
-                                    ? 'text-gray-500 dark:text-gray-400'
-                                    : 'text-blue-100'
-                                }`}>
-                                  {new Date(message.timestamp).toLocaleTimeString([], {
-                                    hour: '2-digit',
-                                    minute: '2-digit'
-                                  })}
-                                </div>
-                              </div>
-                            </div>
-                          ))
-                        )}
-                        {isSendingMessage && (
-                          <div className="flex justify-start">
-                            <div className="bg-white dark:bg-gray-700 p-3 rounded-2xl rounded-tl-md border border-gray-200 dark:border-gray-600">
-                              <div className="flex space-x-1">
-                                <div className="w-2 h-2 bg-gray-400 rounded-full animate-bounce"></div>
-                                <div className="w-2 h-2 bg-gray-400 rounded-full animate-bounce" style={{ animationDelay: '0.1s' }}></div>
-                                <div className="w-2 h-2 bg-gray-400 rounded-full animate-bounce" style={{ animationDelay: '0.2s' }}></div>
-                              </div>
-                            </div>
-                          </div>
-                        )}
-                      </div>
-                    </ScrollArea>
-
-                    {/* Message Input - iPhone/iPad Style */}
-                    <div className="p-4 bg-white/90 dark:bg-gray-800/90 backdrop-blur-sm border-t border-gray-200 dark:border-gray-700">
-                      <div className="flex gap-3 items-end">
-                        <div className="flex-1 relative">
-                          <input
-                            type="text"
-                            value={dmInput}
-                            onChange={(e) => setDmInput(e.target.value)}
-                            placeholder={`Message ${character.name}...`}
-                            className="w-full px-4 py-3 bg-gray-100 dark:bg-gray-700 border border-gray-300 dark:border-gray-600 rounded-2xl text-sm focus:outline-none focus:ring-2 focus:ring-blue-500 focus:border-transparent resize-none"
-                            onKeyDown={(e) => {
-                              if (e.key === 'Enter' && !e.shiftKey) {
-                                e.preventDefault();
-                                handleSendDmMessage();
-                              }
-                            }}
-                            disabled={isSendingMessage}
-                          />
-                        </div>
-                        <Button
-                          size="sm"
-                          className="rounded-full w-10 h-10 p-0 bg-gradient-to-r from-blue-500 to-blue-600 hover:from-blue-600 hover:to-blue-700 shadow-lg"
-                          onClick={handleSendDmMessage}
-                          disabled={!dmInput.trim() || isSendingMessage}
-                        >
-                          {isSendingMessage ? (
-                            <div className="w-4 h-4 border-2 border-white border-t-transparent rounded-full animate-spin"></div>
-                          ) : (
-                            <MessageCircle size={16} />
-                          )}
-                        </Button>
-                      </div>
-                    </div>
-                  </div>
-                </TabsContent>
-
-                <TabsContent value="stats" className="space-y-6">
-                  {/* Redesigned Main Character Stats */}
-                  <Card className="p-6 bg-gradient-to-br from-black/90 to-gray-900/95 border-0 shadow-xl">
-                    <h4 className="font-bold mb-6 text-xl flex items-center gap-3 text-white">
-                      <Heart size={22} className="text-pink-400" />
-                      Character Stats
-                    </h4>
-                    <div className="grid grid-cols-1 md:grid-cols-2 lg:grid-cols-3 gap-6">
-                      {/* Love */}
-                      <div className="flex flex-col gap-2 p-4 rounded-xl bg-gradient-to-r from-pink-900/40 to-pink-700/20 shadow">
-                        <div className="flex items-center gap-2">
-                          <Heart size={18} className="text-pink-400" />
-                          <span className="font-semibold text-pink-200">Love</span>
-                          <span className="ml-auto font-bold text-pink-100">{stats.love}%</span>
-                        </div>
-                        <Progress value={stats.love} className="h-2 bg-pink-900/30" style={{backgroundColor:'#831843'}} />
-                      </div>
-                      {/* Happiness */}
-                      <div className="flex flex-col gap-2 p-4 rounded-xl bg-gradient-to-r from-yellow-900/40 to-yellow-700/20 shadow">
-                        <div className="flex items-center gap-2">
-                          <Smile size={18} className="text-yellow-300" />
-                          <span className="font-semibold text-yellow-100">Happiness</span>
-                          <span className="ml-auto font-bold text-yellow-50">{stats.happiness}%</span>
-                        </div>
-                        <Progress value={stats.happiness} className="h-2 bg-yellow-900/30" style={{backgroundColor:'#b45309'}} />
-                      </div>
-                      {/* Wet */}
-                      <div className="flex flex-col gap-2 p-4 rounded-xl bg-gradient-to-r from-blue-900/40 to-pink-900/20 shadow">
-                        <div className="flex items-center gap-2">
-                          <Drop size={18} className="text-blue-400" />
-                          <span className="font-semibold text-blue-100">Wet</span>
-                          <span className="ml-auto font-bold text-blue-50">{stats.wet}%</span>
-                        </div>
-                        <Progress value={stats.wet} className="h-2 bg-blue-900/30" style={{backgroundColor:'#1e40af'}} />
-                      </div>
-                      {/* Willingness */}
-                      <div className="flex flex-col gap-2 p-4 rounded-xl bg-gradient-to-r from-green-900/40 to-green-700/20 shadow">
-                        <div className="flex items-center gap-2">
-                          <Lightning size={18} className="text-green-400" />
-                          <span className="font-semibold text-green-100">Willingness</span>
-                          <span className="ml-auto font-bold text-green-50">{stats.willing}%</span>
-                        </div>
-                        <Progress value={stats.willing} className="h-2 bg-green-900/30" style={{backgroundColor:'#166534'}} />
-                      </div>
-                      {/* Self Esteem */}
-                      <div className="flex flex-col gap-2 p-4 rounded-xl bg-gradient-to-r from-purple-900/40 to-purple-700/20 shadow">
-                        <div className="flex items-center gap-2">
-                          <Star size={18} className="text-purple-300" />
-                          <span className="font-semibold text-purple-100">Self Esteem</span>
-                          <span className="ml-auto font-bold text-purple-50">{stats.selfEsteem}%</span>
-                        </div>
-                        <Progress value={stats.selfEsteem} className="h-2 bg-purple-900/30" style={{backgroundColor:'#6d28d9'}} />
-                      </div>
-                      {/* Loyalty */}
-                      <div className="flex flex-col gap-2 p-4 rounded-xl bg-gradient-to-r from-indigo-900/40 to-indigo-700/20 shadow">
-                        <div className="flex items-center gap-2">
-                          <ShieldCheck size={18} className="text-indigo-300" />
-                          <span className="font-semibold text-indigo-100">Loyalty</span>
-                          <span className="ml-auto font-bold text-indigo-50">{stats.loyalty}%</span>
-                        </div>
-                        <Progress value={stats.loyalty} className="h-2 bg-indigo-900/30" style={{backgroundColor:'#3730a3'}} />
-                      </div>
-                      {/* Fight */}
-                      <div className="flex flex-col gap-2 p-4 rounded-xl bg-gradient-to-r from-red-900/40 to-red-700/20 shadow">
-                        <div className="flex items-center gap-2">
-                          <Fire size={18} className="text-red-400" />
-                          <span className="font-semibold text-red-100">Fight</span>
-                          <span className="ml-auto font-bold text-red-50">{stats.fight}%</span>
-                        </div>
-                        <Progress value={stats.fight} className="h-2 bg-red-900/30" style={{backgroundColor:'#b91c1c'}} />
-                      </div>
-                      {/* Stamina */}
-                      <div className="flex flex-col gap-2 p-4 rounded-xl bg-gradient-to-r from-emerald-900/40 to-emerald-700/20 shadow">
-                        <div className="flex items-center gap-2">
-                          <TrendUp size={18} className="text-emerald-300" />
-                          <span className="font-semibold text-emerald-100">Stamina</span>
-                          <span className="ml-auto font-bold text-emerald-50">{stats.stamina}%</span>
-                        </div>
-                        <Progress value={stats.stamina} className="h-2 bg-emerald-900/30" style={{backgroundColor:'#065f46'}} />
-                      </div>
-                      {/* Pain Tolerance */}
-                      <div className="flex flex-col gap-2 p-4 rounded-xl bg-gradient-to-r from-gray-900/40 to-gray-700/20 shadow">
-                        <div className="flex items-center gap-2">
-                          <Medal size={18} className="text-gray-300" />
-                          <span className="font-semibold text-gray-100">Pain Tolerance</span>
-                          <span className="ml-auto font-bold text-gray-50">{stats.pain}%</span>
-                        </div>
-                        <Progress value={stats.pain} className="h-2 bg-gray-900/30" style={{backgroundColor:'#374151'}} />
-                      </div>
-                    </div>
-                  </Card>
-
-                  {/* Level and Experience */}
-                  <div className="grid grid-cols-1 md:grid-cols-2 gap-4">
-                    <Card className="p-4 bg-gradient-to-br from-black/90 to-gray-900/95 border-0 shadow-xl">
-                      <h4 className="font-semibold mb-3 flex items-center gap-2 text-white">
-                        <Trophy size={16} />
-                        Experience & Level
-                      </h4>
-                      <div className="space-y-3">
-                        <div className="text-center p-4 bg-gray-800/70 rounded-lg">
-                          <div className="text-3xl font-bold text-primary">Level {stats.level}</div>
-                          <div className="text-sm text-gray-300 mt-1">Current Level</div>
-                        </div>
-                        <div className="space-y-2">
-                          <div className="flex justify-between text-sm text-gray-200">
-                            <span>Experience</span>
-                            <span>{stats.experience}/{progression.nextLevelExp}</span>
-                          </div>
-                          <Progress 
-                            value={(stats.experience / progression.nextLevelExp) * 100} 
-                            className="h-2 bg-gray-900/30" 
-                            style={{backgroundColor:'#374151'}}
-                          />
-                        </div>
-                      </div>
-                    </Card>
-
-                    <Card className="p-4 bg-gradient-to-br from-black/90 to-gray-900/95 border-0 shadow-xl">
-                      <h4 className="font-semibold mb-3 flex items-center gap-2 text-white">
-                        <Sparkle size={16} />
-                        Achievements
-                      </h4>
-                      <div className="space-y-2">
-                        {progression.achievements?.map((achievement) => (
-                          <div key={achievement} className="flex items-center gap-2 p-2 bg-gray-800/70 rounded">
-                            <Medal size={16} className="text-amber-500" />
-                            <span className="text-sm text-gray-100">{achievement}</span>
-                          </div>
-                        )) || (
-                          <div className="text-center py-4 text-gray-400">
-                            No achievements yet
-                          </div>
-                        )}
-                      </div>
-                    </Card>
-                  </div>
-
-                  {/* Relationship Dynamics */}
-                  <Card className="p-4 bg-gradient-to-br from-black/90 to-gray-900/95 border-0 shadow-xl">
-                    <h4 className="font-semibold mb-3 flex items-center gap-2 text-white">
-                      <Heart size={16} />
-                      Relationship Dynamics
-                    </h4>
-                    <div className="grid grid-cols-1 md:grid-cols-3 gap-4">
-                      <div className="space-y-2">
-                        <div className="flex justify-between text-sm text-pink-200">
-                          <span>Affection</span>
-                          <span className="font-medium">{progression.affection || 0}%</span>
-                        </div>
-                        <Progress value={progression.affection || 0} className="h-2 bg-pink-900/30" style={{backgroundColor:'#831843'}} />
-                      </div>
-                      <div className="space-y-2">
-                        <div className="flex justify-between text-sm text-blue-200">
-                          <span>Trust</span>
-                          <span className="font-medium">{progression.trust || 0}%</span>
-                        </div>
-                        <Progress value={progression.trust || 0} className="h-2 bg-blue-900/30" style={{backgroundColor:'#1e40af'}} />
-                      </div>
-                      <div className="space-y-2">
-                        <div className="flex justify-between text-sm text-purple-200">
-                          <span>Intimacy</span>
-                          <span className="font-medium">{progression.intimacy || 0}%</span>
-                        </div>
-                        <Progress value={progression.intimacy || 0} className="h-2 bg-purple-900/30" style={{backgroundColor:'#6d28d9'}} />
-                      </div>
-                    </div>
-                    <div className="mt-4 pt-4 border-t border-gray-800">
-                      <div className="text-center p-4 bg-gray-800/70 rounded-lg">
-                        <div className={`text-2xl font-bold ${getRelationshipStatusColor(relationshipStatus)}`}>{relationshipStatus.replace('_', ' ').toUpperCase()}</div>
-                        <div className="text-sm text-gray-300 mt-1">Current Status</div>
-                      </div>
-                    </div>
-                  </Card>
-
-                  {/* Sexual Progression */}
-                  <Card className="p-4 bg-gradient-to-br from-black/90 to-gray-900/95 border-0 shadow-xl">
-                    <h4 className="font-semibold mb-3 flex items-center gap-2 text-white">
-                      <Fire size={16} />
-                      Sexual Progression
-                    </h4>
-                    <div className="grid grid-cols-1 md:grid-cols-3 gap-4 mb-4">
-                      <div className="space-y-2">
-                        <div className="flex justify-between text-sm text-red-200">
-                          <span>Experience</span>
-                          <span className="font-medium">{progression.sexualExperience || 0}%</span>
-                        </div>
-                        <Progress value={progression.sexualExperience || 0} className="h-2 bg-red-900/30" style={{backgroundColor:'#b91c1c'}} />
-                      </div>
-                      <div className="space-y-2">
-                        <div className="flex justify-between text-sm text-green-200">
-                          <span>Willingness</span>
-                          <span className="font-medium">{stats.willing || 0}%</span>
-                        </div>
-                        <Progress value={stats.willing || 0} className="h-2 bg-green-900/30" style={{backgroundColor:'#166534'}} />
-                      </div>
-                      <div className="space-y-2">
-                        <div className="flex justify-between text-sm text-purple-200">
-                          <span>Self Esteem</span>
-                          <span className="font-medium">{stats.selfEsteem || 0}%</span>
-                        </div>
-                        <Progress value={stats.selfEsteem || 0} className="h-2 bg-purple-900/30" style={{backgroundColor:'#6d28d9'}} />
-                      </div>
-                    </div>
-                    {/* Sexual Skills */}
-                    <div className="border-t border-gray-800 pt-4">
-                      <h5 className="font-medium mb-3 flex items-center gap-2 text-white">
-                        <Lightning size={16} />
-                        Sexual Skills
-                      </h5>
-                      <div className="grid grid-cols-1 md:grid-cols-2 gap-4">
-                        <div className="space-y-2">
-                          <div className="flex justify-between text-sm text-pink-200">
-                            <span>Hands (Handjobs, Stroking)</span>
-                            <span className="font-medium">{skills.hands}%</span>
-                          </div>
-                          <Progress value={skills.hands} className="h-2 bg-pink-900/30" style={{backgroundColor:'#831843'}} />
-                        </div>
-                        <div className="space-y-2">
-                          <div className="flex justify-between text-sm text-blue-200">
-                            <span>Mouth (Blowjobs, Tongue)</span>
-                            <span className="font-medium">{skills.mouth}%</span>
-                          </div>
-                          <Progress value={skills.mouth} className="h-2 bg-blue-900/30" style={{backgroundColor:'#1e40af'}} />
-                        </div>
-                        <div className="space-y-2">
-                          <div className="flex justify-between text-sm text-yellow-200">
-                            <span>Missionary</span>
-                            <span className="font-medium">{skills.missionary}%</span>
-                          </div>
-                          <Progress value={skills.missionary} className="h-2 bg-yellow-900/30" style={{backgroundColor:'#b45309'}} />
-                        </div>
-                        <div className="space-y-2">
-                          <div className="flex justify-between text-sm text-purple-200">
-                            <span>Doggy</span>
-                            <span className="font-medium">{skills.doggy}%</span>
-                          </div>
-                          <Progress value={skills.doggy} className="h-2 bg-purple-900/30" style={{backgroundColor:'#6d28d9'}} />
-                        </div>
-                        <div className="space-y-2">
-                          <div className="flex justify-between text-sm text-pink-200">
-                            <span>Cowgirl</span>
-                            <span className="font-medium">{skills.cowgirl}%</span>
-                          </div>
-                          <Progress value={skills.cowgirl} className="h-2 bg-pink-900/30" style={{backgroundColor:'#831843'}} />
-                        </div>
-                      </div>
-                    </div>
-                  </Card>
-
-                  {/* Milestones and Events */}
-                  <div className="grid grid-cols-1 md:grid-cols-2 gap-4">
-                    <Card className="p-4">
-                      <h4 className="font-semibold mb-3 flex items-center gap-2">
-                        <Medal size={16} />
-                        Milestones
-                      </h4>
-                      <div className="space-y-2">
-                        {progression.relationshipMilestones?.concat(progression.sexualMilestones || []).map((milestone) => (
-                          <div key={milestone.id} className="flex items-center gap-3 p-2 bg-muted/30 rounded">
-                            {milestone.achieved ? (
-                              <Check size={16} className="text-green-500" />
-                            ) : (
-                              <Lock size={16} className="text-muted-foreground" />
-                            )}
-                            <div className="flex-1">
-                              <div className="text-sm font-medium">{milestone.name}</div>
-                              <div className="text-xs text-muted-foreground">{milestone.description}</div>
-                            </div>
-                          </div>
-                        )) || (
-                          <div className="text-center py-4 text-muted-foreground">
-                            No milestones defined
-                          </div>
-                        )}
-                      </div>
-                    </Card>
-
-                    <Card className="p-4">
-                      <h4 className="font-semibold mb-3 flex items-center gap-2">
-                        <Calendar size={16} />
-                        Recent Events
-                      </h4>
-                      <div className="space-y-2">
-                        {progression.significantEvents?.slice(0, 5).map((event) => (
-                          <div key={event.id} className="flex items-start gap-3 p-3 bg-muted/30 rounded-lg">
-                            <div className="w-2 h-2 bg-primary rounded-full mt-2" />
-                            <div className="flex-1">
-                              <div className="text-sm font-medium">{event.description}</div>
-                              <div className="text-xs text-muted-foreground mt-1">
-                                {new Date(event.timestamp).toLocaleDateString()}
-                              </div>
-                            </div>
-                          </div>
-                        )) || (
-                          <div className="text-center py-8 text-muted-foreground">
-                            No significant events yet
-                          </div>
-                        )}
-                      </div>
-                    </Card>
-                  </div>
-
-                  {/* Unlocked Content */}
-                  <Card className="p-4">
-                    <h4 className="font-semibold mb-3 flex items-center gap-2">
-                      <Lightning size={16} />
-                      Unlocked Content
-                    </h4>
-                    <div className="grid grid-cols-2 gap-4">
-                      <div>
-                        <h5 className="font-medium mb-2">Positions</h5>
-                        <div className="flex flex-wrap gap-1">
-                          {progression.unlockedPositions?.map((position) => (
-                            <Badge key={position} variant="secondary" className="text-xs">{position}</Badge>
-                          )) || <span className="text-sm text-muted-foreground">None</span>}
-                        </div>
-                      </div>
-                      <div>
-                        <h5 className="font-medium mb-2">Scenarios</h5>
-                        <div className="flex flex-wrap gap-1">
-                          {progression.unlockedScenarios?.map((scenario) => (
-                            <Badge key={scenario} variant="secondary" className="text-xs">{scenario}</Badge>
-                          )) || <span className="text-sm text-muted-foreground">None</span>}
-                        </div>
-                      </div>
-                    </div>
-                  </Card>
-
-                  {/* User Preferences */}
-                  <Card className="p-4">
-                    <h4 className="font-semibold mb-3 flex items-center gap-2">
-                      <Star size={16} />
-                      User Preferences
-                    </h4>
-                    <div className="space-y-3">
-                      <div>
-                        <span className="text-sm text-green-600 font-medium">Likes: </span>
-                        <span className="text-sm">{progression.userPreferences?.likes?.join(', ') || 'None yet'}</span>
-                      </div>
-                      <div>
-                        <span className="text-sm text-red-600 font-medium">Dislikes: </span>
-                        <span className="text-sm">{progression.userPreferences?.dislikes?.join(', ') || 'None yet'}</span>
-                      </div>
-                      <div>
-                        <span className="text-sm text-purple-600 font-medium">Turn-ons: </span>
-                        <span className="text-sm">{progression.userPreferences?.turnOns?.join(', ') || 'None yet'}</span>
-                      </div>
-                      <div>
-                        <span className="text-sm text-orange-600 font-medium">Turn-offs: </span>
-                        <span className="text-sm">{progression.userPreferences?.turnOffs?.join(', ') || 'None yet'}</span>
-                      </div>
-                    </div>
-                  </Card>
-                </TabsContent>
-
-                <TabsContent value="settings" className="space-y-4">
-                  <Card className="p-4">
-                    <h4 className="font-semibold mb-3 flex items-center gap-2">
-                      <ShieldCheck size={16} />
-                      AI Configuration
-                    </h4>
-                    <div className="space-y-3">
-                      <div>
-                        <label className="text-sm font-medium">System Prompt</label>
-                        <div className="mt-1 p-3 bg-[#23272f] text-zinc-200 rounded border border-zinc-700 text-xs max-h-20 overflow-y-auto">
-                          {character.prompts?.system || '—'}
-                        </div>
-                      </div>
-                      <div>
-                        <label className="text-sm font-medium">Personality Prompt</label>
-                        <div className="mt-1 p-3 bg-[#23272f] text-zinc-200 rounded border border-zinc-700 text-xs max-h-20 overflow-y-auto">
-                          {character.prompts?.personality || '—'}
-                        </div>
-                      </div>
-                      <div>
-                        <label className="text-sm font-medium">Background</label>
-                        <div className="mt-1 p-3 bg-[#23272f] text-zinc-200 rounded border border-zinc-700 text-xs max-h-20 overflow-y-auto">
-                          {character.prompts?.background || '—'}
-                        </div>
-                      </div>
-                      <div>
-                        <div className="flex items-center justify-between mb-1">
-                          <label className="text-sm font-medium">Image Prompt</label>
-                          <Button 
-                            size="sm" 
-                            variant="outline" 
-                            onClick={handleGenerateImagePrompt}
-                            disabled={isGeneratingImagePrompt}
-                            className="h-6 px-2 text-xs"
-                          >
-                            {isGeneratingImagePrompt ? 'Generating...' : 'Generate'}
-                          </Button>
-                        </div>
-                        <div className="mt-1 p-3 bg-[#23272f] text-zinc-200 rounded border border-zinc-700 text-xs max-h-20 overflow-y-auto">
-                          {character.imageDescription || '—'}
-                        </div>
-                      </div>
-                    </div>
-                  </Card>
-
-                  <Card className="p-4">
-                    <h4 className="font-semibold mb-3 flex items-center gap-2">
-                      <Users size={16} />
-                      Character Relationships
-                    </h4>
-                    <div className="space-y-2">
-                      {progression.bonds && Object.keys(progression.bonds).length > 0 ? (
-                        Object.entries(progression.bonds).map(([charId, bond]) => (
-                          <div key={charId} className="flex justify-between items-center p-2 bg-muted/30 rounded">
-                            <div>
-                              <span className="text-sm font-medium">{charId.slice(0, 8)}...</span>
-                              <Badge variant="outline" className="ml-2 text-xs">{bond.type}</Badge>
-                            </div>
-                            <div className="text-sm text-muted-foreground">{bond.strength}%</div>
-                          </div>
-                        ))
-                      ) : (
-                        <div className="text-center py-4 text-muted-foreground">
-                          No character relationships yet
-                        </div>
-                      )}
-                    </div>
-                  </Card>
-                </TabsContent>
-
-                {/* Story Chronicle / Memories Tab */}
-                <TabsContent value="memories" className="space-y-4">
-                  <Card className="p-4">
-                    <h4 className="font-semibold mb-3 flex items-center gap-2">
-                      <BookOpen size={16} />
-                      Story Chronicle
-                    </h4>
-                    <div className="space-y-3">
-                      {character.progression.storyChronicle && character.progression.storyChronicle.length > 0 ? (
-                        <ScrollArea className="h-64">
-                          <div className="space-y-3">
-                            {character.progression.storyChronicle
-                              .slice()
-                              .reverse() // Show most recent first
-                              .map((entry) => (
-                                <div key={entry.id} className="p-3 bg-muted/30 rounded-lg">
-                                  <div className="flex items-center justify-between mb-2">
-                                    <div className="flex items-center gap-2">
-                                      <Badge variant="outline" className="text-xs">
-                                        {entry.eventType}
-                                      </Badge>
-                                      <Badge 
-                                        variant={entry.significance === 'pivotal' ? 'default' : 'outline'} 
-                                        className="text-xs"
-                                      >
-                                        {entry.significance}
-                                      </Badge>
-                                    </div>
-                                    <span className="text-xs text-muted-foreground">
-                                      {new Date(entry.timestamp).toLocaleDateString()}
-                                    </span>
-                                  </div>
-                                  <h5 className="font-medium text-sm mb-1">{entry.title}</h5>
-                                  <p className="text-sm text-muted-foreground mb-2">{entry.summary}</p>
-                                  {entry.tags && entry.tags.length > 0 && (
-                                    <div className="flex flex-wrap gap-1">
-                                      {entry.tags.map((tag, index) => (
-                                        <Badge key={index} variant="secondary" className="text-xs">
-                                          {tag}
-                                        </Badge>
-                                      ))}
-                                    </div>
-                                  )}
-                                </div>
-                              ))}
-                          </div>
-                        </ScrollArea>
-                      ) : (
-                        <div className="text-center py-8 text-muted-foreground">
-                          <BookOpen size={32} className="mx-auto mb-2 opacity-50" />
-                          <p>No story entries yet</p>
-                          <p className="text-xs">Start conversations to build your story together</p>
-                        </div>
-                      )}
-                    </div>
-                  </Card>
-
-                  <Card className="p-4">
-                    <h4 className="font-semibold mb-3 flex items-center gap-2">
-                      <TrendUp size={16} />
-                      Emotional Journey
-                    </h4>
-                    <div className="space-y-3">
-                      <div className="text-sm">
-                        <p className="text-muted-foreground">
-                          {analyzeEmotionalJourney(character)}
-                        </p>
-                      </div>
-                      
-                      <div className="grid grid-cols-2 gap-4 text-xs">
-                        <div>
-                          <span className="font-medium">Recent Context:</span>
-                          <div className="mt-1 p-2 bg-muted/30 rounded text-xs text-muted-foreground max-h-20 overflow-y-auto">
-                            {getRecentStoryContext(character, 5)}
-                          </div>
-                        </div>
-                        <div>
-                          <span className="font-medium">Story Arc:</span>
-                          <div className="mt-1 p-2 bg-muted/30 rounded text-xs">
-                            {character.progression.currentStoryArc || 'No active story arc'}
-                          </div>
-                        </div>
-                      </div>
-                    </div>
-                  </Card>
-                </TabsContent>
-
-                {/* Close all other TabsContent areas */}
-
-                      </div>
-                    </ScrollArea>
-                  </div>
-                </Tabs>
-              </div>
-            </div>
-          </DialogContent>
-  </Dialog>
-  )}
-
-        {/* Image Detail Modal */}
-        {selectedImage && (
-          <Dialog open={!!selectedImage} onOpenChange={() => setSelectedImage(null)}>
-            <DialogContent className="max-w-4xl">
-            <DialogHeader>
-              <DialogTitle>Image Details</DialogTitle>
-            </DialogHeader>
-            <div className="flex flex-col gap-4">
-              <img
-                src={selectedImage.imageUrl}
-                alt={selectedImage.prompt}
-                className="w-full max-h-96 object-contain rounded-lg"
-              />
-              <div className="space-y-2">
-                <p><strong>Prompt:</strong> {selectedImage.prompt}</p>
-                <p><strong>Created:</strong> {new Date(selectedImage.createdAt).toLocaleString()}</p>
-                {selectedImage.tags && selectedImage.tags.length > 0 && (
-                  <div>
-                    <strong>Tags:</strong>
-                    <div className="flex flex-wrap gap-1 mt-1">
-                      {selectedImage.tags.map(tag => (
-                        <Badge key={tag} variant="outline">{tag}</Badge>
-                      ))}
-                    </div>
-                  </div>
-                )}
-              </div>
-              <div className="flex gap-2">
-                <Button
-                  variant="outline"
-                  onClick={() => handleDownloadImage()}
-                  className="flex-1"
-                >
-                  <Download className="w-4 h-4 mr-2" />
-                  Download
-                </Button>
-              </div>
-            </div>
-          </DialogContent>
-        </Dialog>
-      )}
-
-      {/* Full preview card must not render in compact mode */}
-      </>
-    );
-  }
-=======
-import React, { useState, useMemo } from 'react';
-import { Card } from '@/components/ui/card';
-import { Button } from '@/components/ui/button';
-import { Badge } from '@/components/ui/badge';
-import { Dialog, DialogContent, DialogHeader, DialogTitle } from '@/components/ui/dialog';
-import { AlertDialog, AlertDialogAction, AlertDialogCancel, AlertDialogContent, AlertDialogDescription, AlertDialogFooter, AlertDialogHeader, AlertDialogTitle, AlertDialogTrigger } from '@/components/ui/alert-dialog';
-import { Tabs, TabsList, TabsTrigger, TabsContent } from '@/components/ui/tabs';
-import { ScrollArea } from '@/components/ui/scroll-area';
-import { Progress } from '@/components/ui/progress';
-import { Avatar, AvatarFallback, AvatarImage } from '@/components/ui/avatar';
-import { Separator } from '@/components/ui/separator';
-import { Textarea } from '@/components/ui/textarea';
-
-import {
-  Heart,
-  Smiley as Smile,
-  ChatCircle as MessageCircle,
-  Gift,
-  House,
-  Trophy,
-  Sparkle,
-  Check,
-  Clock,
-  Crown,
-  Lock,
-  Drop,
-  BookOpen,
-  Eye,
-  ShieldCheck,
-  Lightning,
-  Star,
-  Fire,
-  Users,
-  Calendar,
-  TrendUp,
-  Medal,
-  Pencil,
-  Trash,
-  Image as ImageIcon,
-  Download,
-  Plus
-} from '@phosphor-icons/react';
-
-import { Character } from '@/types';
-import { useFileStorage } from '@/hooks/useFileStorage';
-import { useChat } from '@/hooks/useChat';
-import { useRelationshipDynamics } from '@/hooks/useRelationshipDynamics';
-import { useStorySystem } from '@/hooks/useStorySystem';
-import { generatePersonality, generateBackground, generateFeatures, generateSystemPrompt } from '@/lib/characterGenerator';
-import { toast } from 'sonner';
-
-interface GeneratedImage {
-  id: string;
-  prompt: string;
-  imageUrl: string;
-  createdAt: Date;
-  liked?: boolean;
-  characterId?: string;
-  tags?: string[];
-  caption?: string; // Add caption field for Instagram-like posts
-}
-
-interface CharacterCardProps {
-  character: Character;
-  onStartChat: (characterId: string) => void;
-  onGift?: (characterId: string) => void;
-  onMove?: (characterId: string) => void;
-  onEdit?: (character: Character) => void;
-  onDelete?: (characterId: string) => void;
-  compact?: boolean;
-  source?: string; // NEW: Help identify where this card is rendered from
-}
-
-const getRarityIcon = (rarity?: Character['rarity']) => {
-  const cls = 'w-4 h-4';
-  switch (rarity) {
-    case 'legendary':
-      return <Crown className={cls + ' text-amber-400'} />;
-    case 'epic':
-      return <Sparkle className={cls + ' text-purple-400'} />;
-    case 'rare':
-      return <Trophy className={cls + ' text-blue-400'} />;
-    default:
-      return <Star className={cls + ' text-muted-foreground'} />;
-  }
-};
-
-const getRelationshipStatusColor = (status: Character['progression']['relationshipStatus']) => {
-  switch (status) {
-    case 'devoted': return 'text-pink-500';
-    case 'lover': return 'text-red-500';
-    case 'romantic_interest': return 'text-purple-500';
-    case 'close_friend': return 'text-blue-500';
-    case 'friend': return 'text-green-500';
-    case 'acquaintance': return 'text-yellow-500';
-    default: return 'text-muted-foreground';
-  }
-};
-
-export function CharacterCard({
-  character,
-  onStartChat,
-  onGift,
-  onMove,
-  onEdit,
-  onDelete,
-  compact = false,
-  source = 'unknown', // NEW: Default source
-}: CharacterCardProps) {
-  const [showDetails, setShowDetails] = useState(false);
-  const [selectedImage, setSelectedImage] = useState<GeneratedImage | null>(null);
-  const [showCreateImage, setShowCreateImage] = useState(false);
-  const [newImagePrompt, setNewImagePrompt] = useState('');
-  const [isCreatingImage, setIsCreatingImage] = useState(false);
-  const [isGeneratingImagePrompt, setIsGeneratingImagePrompt] = useState(false);
-  
-  // Integrated chat state for DMs tab
-  const [dmMessages, setDmMessages] = useState<any[]>([]);
-  const [dmInput, setDmInput] = useState('');
-  const [isSendingMessage, setIsSendingMessage] = useState(false);
-  
-  const { sessions } = useChat();
-  const { updateRelationshipStats } = useRelationshipDynamics();
-  const { getRecentStoryContext, analyzeEmotionalJourney } = useStorySystem();
-
-  // Image handling
-  const { data: images, setData: setImages } = useFileStorage<GeneratedImage[]>('generated-images.json', []);
-  const characterImages = images.filter(img => img.characterId === character.id);
-
-  // Safely access character properties with defaults - ensure no NaN values
-  const stats = character.stats ? {
-    love: Math.max(0, Math.min(100, character.stats.love || 0)),
-    happiness: Math.max(0, Math.min(100, character.stats.happiness || 50)),
-    wet: Math.max(0, Math.min(100, character.stats.wet || 0)),
-    willing: Math.max(0, Math.min(100, character.stats.willing || 50)),
-    selfEsteem: Math.max(0, Math.min(100, character.stats.selfEsteem || 50)),
-    loyalty: Math.max(0, Math.min(100, character.stats.loyalty || 50)),
-    fight: Math.max(0, Math.min(100, character.stats.fight || 20)),
-    stamina: Math.max(0, Math.min(100, character.stats.stamina || 50)),
-    pain: Math.max(0, Math.min(100, character.stats.pain || 20)),
-    experience: Math.max(0, character.stats.experience || 0),
-    level: Math.max(1, character.stats.level || 1)
-  } : {
-    love: 0,
-    happiness: 50,
-    wet: 0,
-    willing: 50,
-    selfEsteem: 50,
-    loyalty: 50,
-    fight: 20,
-    stamina: 50,
-    pain: 20,
-    experience: 0,
-    level: 1
-  };
-
-  const skills = character.skills ? {
-    hands: Math.max(0, Math.min(100, character.skills.hands || 0)),
-    mouth: Math.max(0, Math.min(100, character.skills.mouth || 0)),
-    missionary: Math.max(0, Math.min(100, character.skills.missionary || 0)),
-    doggy: Math.max(0, Math.min(100, character.skills.doggy || 0)),
-    cowgirl: Math.max(0, Math.min(100, character.skills.cowgirl || 0))
-  } : {
-    hands: 0,
-    mouth: 0,
-    missionary: 0,
-    doggy: 0,
-    cowgirl: 0
-  };
-
-  const progression = character.progression || {
-    level: stats.level,
-    nextLevelExp: 1000,
-    unlockedFeatures: [],
-    achievements: [],
-    relationshipStatus: 'stranger' as const,
-    affection: 0,
-    trust: 0,
-    intimacy: 0,
-    dominance: 50,
-    jealousy: 0,
-    possessiveness: 0,
-    sexualExperience: 0,
-    kinks: [],
-    limits: [],
-    fantasies: [],
-    unlockedPositions: [],
-    unlockedOutfits: [],
-    unlockedToys: [],
-    unlockedScenarios: [],
-    relationshipMilestones: [],
-    sexualMilestones: [],
-    significantEvents: [],
-    memorableEvents: [],
-    bonds: {},
-    sexualCompatibility: {
-      overall: 0,
-      kinkAlignment: 0,
-      stylePreference: 0
-    },
-    userPreferences: {
-      likes: [],
-      dislikes: [],
-      turnOns: [],
-      turnOffs: []
-    }
-  };
-
-  const characterSessions = useMemo(
-    () => sessions.filter(s => s.participantIds?.includes(character.id) && s.messages.length > 0),
-    [sessions, character.id]
-  );
-
-  const totalMessages = useMemo(
-    () => characterSessions.reduce((sum, s) => sum + s.messages.filter((m: any) => m.characterId === character.id).length, 0),
-    [characterSessions, character.id]
-  );
-
-  const lastInteraction = character.lastInteraction
-    ? new Date(character.lastInteraction).toLocaleDateString()
-    : 'Never';
-
-  const relationshipStatus = progression.relationshipStatus || 'stranger';
-  const achievedMilestones = (progression.sexualMilestones || []).filter(m => m.achieved).length;
-  const totalMilestones = (progression.sexualMilestones || []).length;
-
-  // Image handling functions
-  const handleDownloadImage = async (image: GeneratedImage) => {
-    try {
-      const response = await fetch(image.imageUrl);
-      const blob = await response.blob();
-      const url = URL.createObjectURL(blob);
-      
-      const a = document.createElement('a');
-      a.href = url;
-      a.download = `character-image-${image.id}.png`;
-      document.body.appendChild(a);
-      a.click();
-      document.body.removeChild(a);
-      URL.revokeObjectURL(url);
-      
-      // Could add toast notification here if available
-    } catch (error) {
-      console.error('Download error:', error);
-    }
-  };
-
-  // Integrated DM chat functions
-  const handleSendDmMessage = async () => {
-    if (!dmInput.trim() || isSendingMessage) return;
-
-    const userMessage = {
-      id: Date.now(),
-      content: dmInput.trim(),
-      timestamp: new Date().toISOString(),
-      characterId: null // User message
-    };
-
-    setDmMessages(prev => [...prev, userMessage]);
-    setDmInput('');
-    setIsSendingMessage(true);
-
-    try {
-      // Import AIService dynamically to avoid circular dependencies
-      const { AIService } = await import('@/lib/aiService');
-      
-      // Generate character response
-      const systemPrompt = character.prompts?.system || `You are ${character.name}. Respond to messages in character.`;
-      const conversationHistory = [...dmMessages, userMessage].slice(-10); // Keep last 10 messages
-      
-      const prompt = `${systemPrompt}\n\nConversation:\n${conversationHistory.map(msg => 
-        `${msg.characterId ? character.name : 'User'}: ${msg.content}`
-      ).join('\n')}\n\n${character.name}:`;
-
-      const response = await AIService.generateResponse(prompt);
-      
-      if (response) {
-        const characterMessage = {
-          id: Date.now() + 1,
-          content: response.trim(),
-          timestamp: new Date().toISOString(),
-          characterId: character.id
-        };
-        
-        setDmMessages(prev => [...prev, characterMessage]);
-        
-        // Update relationship stats
-        updateRelationshipStats(character.id, {
-          love: 1,
-          happiness: 1,
-          loyalty: 0.5
-        });
-      }
-    } catch (error) {
-      console.error('Error sending DM:', error);
-      toast.error('Failed to send message');
-    } finally {
-      setIsSendingMessage(false);
-    }
-  };
-
-  const handleCreateImage = async () => {
-    if (!newImagePrompt.trim()) return;
-
-    setIsCreatingImage(true);
-    try {
-      // Create enhanced prompt with character's image description
-      const characterContext = character.imageDescription || 
-        `${character.personalities?.[0] || 'person'} with ${character.features?.slice(0, 3).join(', ') || 'distinctive'} features`.trim();
-      
-      const enhancedPrompt = `${newImagePrompt.trim()}. Character appearance: ${characterContext}`;
-      
-      // Import AIService dynamically to avoid circular dependencies
-      const { AIService } = await import('@/lib/aiService');
-      const imageUrl = await AIService.generateImage(enhancedPrompt);
-      
-      if (imageUrl) {
-        const newImage: GeneratedImage = {
-          id: crypto.randomUUID(),
-          prompt: newImagePrompt.trim(),
-          imageUrl,
-          createdAt: new Date(),
-          characterId: character.id,
-          tags: ['character', 'portrait', character.role || 'character'].filter(Boolean),
-          caption: generateImageCaption(character, newImagePrompt.trim())
-        };
-
-        // Save using proper file storage system
-        const updatedImages = [newImage, ...images];
-        setImages(updatedImages);
-
-        setNewImagePrompt('');
-        setShowCreateImage(false);
-        toast.success('Image created successfully!');
-      }
-    } catch (error) {
-      console.error('Image creation error:', error);
-    } finally {
-      setIsCreatingImage(false);
-    }
-  };
-
-  const generateImageCaption = (character: Character, prompt: string): string => {
-    // Generate AI-style caption from character perspective
-    const motivations = [
-      "just felt like sharing this moment",
-      "loving this vibe today",
-      "feeling myself right now",
-      "when the lighting hits just right",
-      "new day, new me",
-      "embracing my energy",
-      "this is my happy place",
-      "living in the moment",
-      "feeling grateful for today",
-      "just being authentic"
-    ];
-    
-    const emojis = ["💕", "✨", "💖", "🌸", "💫", "🌟", "💝", "🦋", "🌺", "💎"];
-    
-    const motivation = motivations[Math.floor(Math.random() * motivations.length)];
-    const emoji = emojis[Math.floor(Math.random() * emojis.length)];
-    
-    return `${motivation} ${emoji}`;
-  };
-
-  const handleGenerateImagePrompt = async () => {
-    setIsGeneratingImagePrompt(true);
-    try {
-      // Build comprehensive character context for prompt generation
-      const characterContext = {
-        name: character.name,
-        role: character.role,
-        personalities: character.personalities,
-        features: character.features,
-        appearance: character.appearance,
-        description: character.description,
-        physicalStats: character.physicalStats
-      };
-
-      const promptInstructions = `Generate a detailed image prompt for AI image generation based on this character's attributes. Focus ONLY on physical features, style, and visual characteristics. Do not include age references, personality traits, or story elements.
-
-Character Details:
-${character.name ? `Name: ${character.name}` : ''}
-${character.role ? `Role: ${character.role}` : ''}
-${character.personalities?.length > 0 ? `Personalities: ${character.personalities.join(', ')}` : ''}
-${character.features?.length > 0 ? `Physical Features: ${character.features.join(', ')}` : ''}
-${character.appearance ? `Current Appearance Description: ${character.appearance}` : ''}
-${character.physicalStats ? `Physical Stats: Hair: ${character.physicalStats.hairColor}, Eyes: ${character.physicalStats.eyeColor}, Skin: ${character.physicalStats.skinTone}` : ''}
-
-Create a concise, optimized prompt (under 150 words) that includes:
-- Specific physical characteristics (hair color, eye color, build, etc.)
-- Clothing style or outfit description
-- Overall aesthetic and visual style
-- Camera angle or composition notes if relevant
-
-Return only the image prompt, nothing else.`;
-
-      const { AIService } = await import('@/lib/aiService');
-      const generatedPrompt = await AIService.generateResponse(promptInstructions, undefined, undefined, {
-        temperature: 0.8,
-        max_tokens: 300
-      });
-
-      if (generatedPrompt?.trim()) {
-        // For CharacterCard, we'll need to update the character via onEdit callback
-        if (onEdit) {
-          const updatedCharacter = {
-            ...character,
-            imageDescription: generatedPrompt.trim()
-          };
-          onEdit(updatedCharacter);
-        }
-        // Could add toast notification here if available
-      } else {
-        console.error('Failed to generate image prompt');
-      }
-    } catch (error) {
-      console.error('Error generating image prompt:', error);
-    } finally {
-      setIsGeneratingImagePrompt(false);
-    }
-  };
-
-  // Compact card variant for sidebar
-  if (compact) {
-    return (
-      <>
-        <Card 
-          className="p-3 hover:shadow-lg transition-all cursor-pointer border-l-4 border-l-primary/20 hover:border-l-primary"
-          onClick={() => setShowDetails(true)}
-          data-character-id={character.id}
-          data-character-source={source}
-        >
-          <div className="flex items-center gap-3">
-            <Avatar className="w-12 h-12 border-2 border-primary/20">
-              <AvatarImage src={character.avatar} alt={character.name} />
-              <AvatarFallback className="bg-primary text-primary-foreground text-sm font-semibold">
-                {character.name.slice(0, 2).toUpperCase()}
-              </AvatarFallback>
-            </Avatar>
-            
-            <div className="flex-1 min-w-0">
-              <div className="flex items-center gap-2 mb-1">
-                <h4 className="font-semibold text-sm truncate">{character.name}</h4>
-                {getRarityIcon(character.rarity)}
-                <div className="text-[8px] opacity-50 ml-auto">{source}</div>
-              </div>
-              
-              <div className="flex items-center gap-2 mb-2">
-                <Badge variant="outline" className="text-[10px] px-1.5 py-0.5">
-                  {character.role || 'Unknown'}
-                </Badge>
-                <span className={`text-[10px] font-medium ${getRelationshipStatusColor(relationshipStatus)}`}>
-                  {relationshipStatus.replace('_', ' ')}
-                </span>
-              </div>
-              
-              <div className="space-y-1">
-                <div className="flex items-center gap-2">
-                  <Heart size={10} className="text-red-500" />
-                  <Progress value={stats.love} className="h-1 flex-1" />
-                  <span className="text-[9px] text-muted-foreground w-6">{stats.love}</span>
-                </div>
-                <div className="flex items-center gap-2">
-                  <Drop size={10} className="text-pink-500" />
-                  <Progress value={stats.wet} className="h-1 flex-1" />
-                  <span className="text-[9px] text-muted-foreground w-6">{stats.wet}</span>
-                </div>
-              </div>
-            </div>
-          </div>
-          
-          <div className="mt-3 pt-2 border-t border-border/50">
-            <div className="flex items-center justify-between text-[10px] text-muted-foreground mb-2">
-              <span>Level {stats.level}</span>
-              <span>{achievedMilestones}/{totalMilestones} milestones</span>
-            </div>
-            
-            {/* Quick Actions for compact view */}
-            <div className="flex gap-1">
-              <Button
-                size="sm"
-                variant="outline"
-                className="flex-1 h-6 text-[10px] px-2"
-                onClick={(e) => {
-                  e.stopPropagation();
-                  onStartChat(character.id);
-                }}
-              >
-                <MessageCircle size={10} className="mr-1" />
-                Chat
-              </Button>
-              {onEdit && (
-                <Button
-                  size="sm"
-                  variant="outline"
-                  className="h-6 px-2"
-                  onClick={(e) => {
-                    e.stopPropagation();
-                    onEdit(character);
-                  }}
-                >
-                  <Pencil size={10} />
-                </Button>
-              )}
-              {onDelete && (
-                <AlertDialog>
-                  <AlertDialogTrigger asChild>
-                    <Button
-                      size="sm"
-                      variant="destructive"
-                      className="h-6 px-2"
-                      onClick={(e) => e.stopPropagation()}
-                    >
-                      <Trash size={10} />
-                    </Button>
-                  </AlertDialogTrigger>
-                  <AlertDialogContent>
-                    <AlertDialogHeader>
-                      <AlertDialogTitle>Delete Character</AlertDialogTitle>
-                      <AlertDialogDescription>
-                        Are you sure you want to delete {character.name}? This action cannot be undone and will permanently remove the character from your house, including all their conversations and progress.
-                      </AlertDialogDescription>
-                    </AlertDialogHeader>
-                    <AlertDialogFooter>
-                      <AlertDialogCancel>Cancel</AlertDialogCancel>
-                      <AlertDialogAction 
-                        onClick={() => onDelete(character.id)}
-                        className="bg-destructive text-destructive-foreground hover:bg-destructive/90"
-                      >
-                        Delete Character
-                      </AlertDialogAction>
-                    </AlertDialogFooter>
-                  </AlertDialogContent>
-                </AlertDialog>
-              )}
-            </div>
-          </div>
-        </Card>
-
-        <Dialog open={showDetails} onOpenChange={setShowDetails}>
-          <DialogContent className="w-full h-full md:w-[90vw] md:max-w-[1200px] md:max-h-[85vh] md:rounded-3xl overflow-hidden p-0 bg-gradient-to-br from-gray-100 to-gray-200 dark:from-gray-800 dark:to-gray-900 md:border-4 border-gray-300 dark:border-gray-600 shadow-2xl">
-            <DialogHeader className="sr-only">
-              <DialogTitle>{character.name} - Character Interface</DialogTitle>
-            </DialogHeader>
-            {/* iPad-like Device Frame */}
-            <div className="h-full flex flex-col bg-black md:rounded-3xl md:p-1">
-              {/* Screen Area */}
-              <div className="flex-1 bg-white dark:bg-gray-900 md:rounded-[20px] overflow-hidden relative">
-                {/* Status Bar with Navigation */}
-                <div className="h-12 bg-gradient-to-r from-gray-50 to-gray-100 dark:from-gray-800 dark:to-gray-700 flex items-center justify-between px-4 text-xs font-medium text-gray-600 dark:text-gray-300 border-b border-gray-200 dark:border-gray-700">
-                  <div className="flex items-center gap-3">
-                    <div className="w-2 h-2 rounded-full bg-green-500"></div>
-                    <span className="font-semibold">{character.name}</span>
-                    <Badge variant="outline" className="text-xs">
-                      {relationshipStatus.replace('_', ' ')}
-                    </Badge>
-                  </div>
-                  <div className="flex items-center gap-3">
-                    <Button size="sm" variant="ghost" className="h-8 px-2">
-                      <House size={14} />
-                    </Button>
-                    <Button size="sm" variant="ghost" className="h-8 px-2">
-                      <Users size={14} />
-                    </Button>
-                    <span>{new Date().toLocaleTimeString([], { hour: '2-digit', minute: '2-digit' })}</span>
-                    <div className="flex gap-0.5">
-                      <div className="w-1 h-2 bg-green-500 rounded-sm"></div>
-                      <div className="w-1 h-2 bg-green-500 rounded-sm"></div>
-                      <div className="w-1 h-2 bg-green-400 rounded-sm"></div>
-                    </div>
-                  </div>
-                </div>
-
-                <Tabs defaultValue="overview" className="flex-1 flex flex-col">
-                  {/* Enhanced Tab Bar with Character Images */}
-                  <TabsList className="grid grid-cols-6 bg-gray-50 dark:bg-gray-800 m-0 rounded-none border-b border-gray-200 dark:border-gray-700 h-20 p-2">
-                    <TabsTrigger value="overview" className="flex flex-col items-center gap-1 h-full data-[state=active]:bg-blue-100 data-[state=active]:text-blue-600 rounded-lg">
-                      <Eye size={24} />
-                      <span className="text-xs font-medium">Profile</span>
-                    </TabsTrigger>
-                    <TabsTrigger value="stats" className="flex flex-col items-center gap-1 h-full data-[state=active]:bg-green-100 data-[state=active]:text-green-600 rounded-lg">
-                      <TrendUp size={24} />
-                      <span className="text-xs font-medium">Stats</span>
-                    </TabsTrigger>
-                    <TabsTrigger value="feed" className="flex flex-col items-center gap-1 h-full data-[state=active]:bg-pink-100 data-[state=active]:text-pink-600 rounded-lg">
-                      <ImageIcon size={24} />
-                      <span className="text-xs font-medium">Feed</span>
-                    </TabsTrigger>
-                    <TabsTrigger value="dms" className="flex flex-col items-center gap-1 h-full data-[state=active]:bg-purple-100 data-[state=active]:text-purple-600 rounded-lg">
-                      <MessageCircle size={24} />
-                      <span className="text-xs font-medium">Chat</span>
-                    </TabsTrigger>
-                    <TabsTrigger value="memories" className="flex flex-col items-center gap-1 h-full data-[state=active]:bg-orange-100 data-[state=active]:text-orange-600 rounded-lg">
-                      <BookOpen size={24} />
-                      <span className="text-xs font-medium">Stories</span>
-                    </TabsTrigger>
-                    <TabsTrigger value="settings" className="flex flex-col items-center gap-1 h-full data-[state=active]:bg-gray-100 data-[state=active]:text-gray-600 rounded-lg">
-                      <Pencil size={24} />
-                      <span className="text-xs font-medium">Settings</span>
-                    </TabsTrigger>
-                  </TabsList>
-
-                  {/* Content Area with Fixed Scrolling */}
-                  <div className="flex-1 overflow-hidden">
-                    <ScrollArea className="h-full">
-                      <div className="p-6">
-                <TabsContent value="overview" className="space-y-6 mt-0">
-                  {/* Character Profile Header - Prominent Image and START Button */}
-                  <Card className="p-6 bg-gradient-to-br from-white via-gray-50 to-white dark:from-gray-800 dark:via-gray-900 dark:to-gray-800 border-0 shadow-xl">
-                    <div className="flex flex-col items-center text-center mb-6">
-                      <Avatar className="w-32 h-32 border-4 border-white shadow-xl ring-4 ring-primary/20 mb-4">
-                        <AvatarImage src={character.avatar} alt={character.name} />
-                        <AvatarFallback className="bg-gradient-to-br from-primary to-primary/80 text-white text-3xl font-bold">
-                          {character.name.slice(0, 2).toUpperCase()}
-                        </AvatarFallback>
-                      </Avatar>
-                      
-                      <div className="flex items-center gap-3 mb-2">
-                        <h2 className="text-3xl font-bold">{character.name}</h2>
-                        {getRarityIcon(character.rarity)}
-                      </div>
-                      
-                      <Badge variant="default" className="bg-gradient-to-r from-primary to-primary/80 text-white px-4 py-2 text-sm mb-4">
-                        {character.role || 'No role'} • Level {stats.level}
-                      </Badge>
-
-                      {/* Story Status and START Button */}
-                      {characterSessions.length === 0 ? (
-                        <div className="w-full max-w-sm">
-                          <div className="mb-4 p-4 bg-gradient-to-r from-green-50 to-emerald-50 dark:from-green-900/20 dark:to-emerald-900/20 rounded-xl border border-green-200 dark:border-green-800">
-                            <h3 className="font-semibold text-green-800 dark:text-green-300 mb-2">Ready to Begin</h3>
-                            <p className="text-sm text-green-600 dark:text-green-400">
-                              Start your story with {character.name}. She's new to the house and feeling uncertain about everything.
-                            </p>
-                          </div>
-                          <Button 
-                            onClick={() => onStartChat(character.id)}
-                            size="lg" 
-                            className="w-full h-12 bg-gradient-to-r from-green-500 to-emerald-600 hover:from-green-600 hover:to-emerald-700 text-white font-semibold text-lg shadow-lg"
-                          >
-                            <Star size={20} className="mr-2" />
-                            START STORY
-                          </Button>
-                        </div>
-                      ) : (
-                        <div className="w-full max-w-sm">
-                          <div className="mb-4 p-4 bg-gradient-to-r from-blue-50 to-indigo-50 dark:from-blue-900/20 dark:to-indigo-900/20 rounded-xl border border-blue-200 dark:border-blue-800">
-                            <h3 className="font-semibold text-blue-800 dark:text-blue-300 mb-2">Story in Progress</h3>
-                            <p className="text-sm text-blue-600 dark:text-blue-400">
-                              Continue your ongoing story with {character.name}. You've had {totalMessages} conversations.
-                            </p>
-                          </div>
-                          <Button 
-                            onClick={() => onStartChat(character.id)}
-                            size="lg" 
-                            className="w-full h-12 bg-gradient-to-r from-blue-500 to-indigo-600 hover:from-blue-600 hover:to-indigo-700 text-white font-semibold text-lg shadow-lg"
-                          >
-                            <MessageCircle size={20} className="mr-2" />
-                            CONTINUE STORY
-                          </Button>
-                        </div>
-                      )}
-
-                        {/* Social Media Style Stats Row */}
-                        <div className="flex gap-8 text-center mt-6">
-                          <div>
-                            <div className="text-2xl font-bold text-primary">{characterSessions.length}</div>
-                            <div className="text-sm text-muted-foreground">Chats</div>
-                          </div>
-                          <div>
-                            <div className="text-2xl font-bold text-primary">{totalMessages}</div>
-                            <div className="text-sm text-muted-foreground">Messages</div>
-                          </div>
-                          <div>
-                            <div className="text-2xl font-bold text-primary">{achievedMilestones}</div>
-                            <div className="text-sm text-muted-foreground">Milestones</div>
-                          </div>
-                        </div>
-                    </div>
-
-                    {/* Description */}
-                    <div className="mb-6 p-4 bg-white/50 dark:bg-gray-800/50 rounded-lg border border-gray-200/50 dark:border-gray-700/50">
-                      <p className="text-sm leading-relaxed">{character.description || 'No description available'}</p>
-                    </div>
-
-                    {/* Physical Stats - Instagram Profile Style */}
-                    {character.physicalStats && (
-                      <div className="mb-6">
-                        <h4 className="text-sm font-semibold text-muted-foreground mb-3">Physical Info</h4>
-                        <div className="grid grid-cols-2 gap-3">
-                          <div className="flex items-center justify-between p-3 bg-white/60 dark:bg-gray-800/60 rounded-lg">
-                            <span className="text-sm font-medium text-muted-foreground">Hair Color</span>
-                            <span className="text-sm font-semibold">{character.physicalStats.hairColor}</span>
-                          </div>
-                          <div className="flex items-center justify-between p-3 bg-white/60 dark:bg-gray-800/60 rounded-lg">
-                            <span className="text-sm font-medium text-muted-foreground">Eye Color</span>
-                            <span className="text-sm font-semibold">{character.physicalStats.eyeColor}</span>
-                          </div>
-                          <div className="flex items-center justify-between p-3 bg-white/60 dark:bg-gray-800/60 rounded-lg">
-                            <span className="text-sm font-medium text-muted-foreground">Height</span>
-                            <span className="text-sm font-semibold">{character.physicalStats.height}</span>
-                          </div>
-                          <div className="flex items-center justify-between p-3 bg-white/60 dark:bg-gray-800/60 rounded-lg">
-                            <span className="text-sm font-medium text-muted-foreground">Skin</span>
-                            <span className="text-sm font-semibold">{character.physicalStats.skinTone}</span>
-                          </div>
-                        </div>
-                      </div>
-                    )}
-
-                    {/* Personality Tags */}
-                    <div className="mb-6">
-                      <h4 className="text-sm font-semibold text-muted-foreground mb-3">Personality</h4>
-                      <div className="flex flex-wrap gap-2">
-                        {character.personalities?.map((personality) => (
-                          <Badge key={personality} variant="outline" className="bg-white/70 dark:bg-gray-800/70 border-primary/20 text-primary hover:bg-primary/10">
-                            {personality}
-                          </Badge>
-                        ))}
-                      </div>
-                    </div>
-
-                    {/* Features Tags */}
-                    <div className="mb-6">
-                      <h4 className="text-sm font-semibold text-muted-foreground mb-3">Features</h4>
-                      <div className="flex flex-wrap gap-2">
-                        {character.features?.map((feature) => (
-                          <Badge key={feature} variant="secondary" className="bg-gradient-to-r from-purple-100 to-pink-100 dark:from-purple-900/30 dark:to-pink-900/30 text-purple-700 dark:text-purple-300">
-                            {feature}
-                          </Badge>
-                        ))}
-                      </div>
-                    </div>
-
-                    {/* Quick Action Buttons */}
-                    <div className="flex gap-2">
-                      <Button size="sm" onClick={() => onStartChat(character.id)} className="flex-1">
-                        <MessageCircle size={14} className="mr-2" />
-                        Message
-                      </Button>
-                      {onEdit && (
-                        <Button size="sm" variant="outline" onClick={() => onEdit(character)}>
-                          <Pencil size={14} className="mr-2" />
-                          Edit
-                        </Button>
-                      )}
-                      {onGift && (
-                        <Button size="sm" variant="outline" onClick={() => onGift(character.id)}>
-                          <Gift size={14} className="mr-2" />
-                          Gift
-                        </Button>
-                      )}
-                      {onMove && (
-                        <Button size="sm" variant="outline" onClick={() => onMove(character.id)}>
-                          <House size={14} className="mr-2" />
-                          Move Room
-                        </Button>
-                      )}
-                      {onDelete && (
-                        <AlertDialog>
-                          <AlertDialogTrigger asChild>
-                            <Button size="sm" variant="destructive">
-                              <Trash size={14} className="mr-2" />
-                              Delete Character
-                            </Button>
-                          </AlertDialogTrigger>
-                          <AlertDialogContent>
-                            <AlertDialogHeader>
-                              <AlertDialogTitle>Delete Character</AlertDialogTitle>
-                              <AlertDialogDescription>
-                                Are you sure you want to delete {character.name}? This action cannot be undone and will permanently remove the character from your house, including all their conversations and progress.
-                              </AlertDialogDescription>
-                            </AlertDialogHeader>
-                            <AlertDialogFooter>
-                              <AlertDialogCancel>Cancel</AlertDialogCancel>
-                              <AlertDialogAction 
-                                onClick={() => onDelete(character.id)}
-                                className="bg-destructive text-destructive-foreground hover:bg-destructive/90"
-                              >
-                                Delete Character
-                              </AlertDialogAction>
-                            </AlertDialogFooter>
-                          </AlertDialogContent>
-                        </AlertDialog>
-                      )}
-                    </div>
-                  </Card>
-                </TabsContent>
-
-                <TabsContent value="feed" className="flex-1 flex flex-col p-0 m-0">
-                  {/* Mobile Phone-style Header */}
-                  <div className="bg-white dark:bg-gray-900 border-b border-gray-200 dark:border-gray-800 sticky top-0 z-10">
-                    {/* Status Bar Mockup */}
-                    <div className="flex justify-between items-center px-4 py-1 text-xs bg-black text-white">
-                      <span>9:41</span>
-                      <div className="flex gap-1">
-                        <div className="w-4 h-2 bg-white rounded-sm opacity-60"></div>
-                        <div className="w-4 h-2 bg-white rounded-sm opacity-80"></div>
-                        <div className="w-4 h-2 bg-white rounded-sm"></div>
-                      </div>
-                    </div>
-                    
-                    {/* Feed Header */}
-                    <div className="flex items-center justify-between p-4">
-                      <div className="flex items-center gap-3">
-                        <Avatar className="w-8 h-8 border border-gray-200 dark:border-gray-700">
-                          <AvatarImage src={character.avatar} alt={character.name} />
-                          <AvatarFallback className="bg-gradient-to-br from-pink-400 to-purple-500 text-white text-xs">
-                            {character.name.slice(0, 2).toUpperCase()}
-                          </AvatarFallback>
-                        </Avatar>
-                        <div>
-                          <div className="font-semibold text-sm">{character.name}</div>
-                          <div className="text-xs text-muted-foreground">@{character.name.toLowerCase().replace(/\s+/g, '')}</div>
-                        </div>
-                      </div>
-                      
-                      {/* Create Post Button - Instagram Style */}
-                      <Button
-                        onClick={() => setShowCreateImage(!showCreateImage)}
-                        variant="ghost"
-                        size="sm"
-                        className="p-2 rounded-lg border-2 border-dashed border-gray-300 hover:border-primary hover:bg-primary/5"
-                      >
-                        <Plus size={18} className="text-primary" />
-                      </Button>
-                    </div>
-
-                    {/* Create Post Interface */}
-                    {showCreateImage && (
-                      <div className="border-t border-gray-200 dark:border-gray-800 p-4 bg-gray-50 dark:bg-gray-800/50">
-                        <div className="flex items-start gap-3">
-                          <Avatar className="w-8 h-8 border border-gray-200 dark:border-gray-700">
-                            <AvatarImage src={character.avatar} alt={character.name} />
-                            <AvatarFallback className="bg-gradient-to-br from-pink-400 to-purple-500 text-white text-xs">
-                              {character.name.slice(0, 2).toUpperCase()}
-                            </AvatarFallback>
-                          </Avatar>
-                          <div className="flex-1 space-y-3">
-                            <Textarea
-                              placeholder={`What's on your mind, ${character.name}?`}
-                              value={newImagePrompt}
-                              onChange={(e) => setNewImagePrompt(e.target.value)}
-                              rows={3}
-                              className="resize-none border-0 bg-white dark:bg-gray-900 rounded-xl shadow-sm"
-                            />
-                            <div className="flex gap-2">
-                              <Button
-                                onClick={handleCreateImage}
-                                disabled={isCreatingImage || !newImagePrompt.trim()}
-                                className="flex-1 rounded-full bg-gradient-to-r from-pink-500 to-purple-600 hover:from-pink-600 hover:to-purple-700"
-                                size="sm"
-                              >
-                                {isCreatingImage ? (
-                                  <>
-                                    <div className="animate-spin rounded-full h-3 w-3 border-b-2 border-white mr-2" />
-                                    Creating...
-                                  </>
-                                ) : (
-                                  <>
-                                    <ImageIcon className="w-4 h-4 mr-2" />
-                                    Share
-                                  </>
-                                )}
-                              </Button>
-                              <Button
-                                variant="outline"
-                                size="sm"
-                                onClick={() => {
-                                  setShowCreateImage(false);
-                                  setNewImagePrompt('');
-                                }}
-                                className="rounded-full"
-                              >
-                                Cancel
-                              </Button>
-                            </div>
-                          </div>
-                        </div>
-                      </div>
-                    )}
-                  </div>
-
-                  {/* Instagram-style Feed Content */}
-                  <div className="flex-1 overflow-y-auto bg-gray-50 dark:bg-gray-900">
-                    {characterImages.length === 0 ? (
-                      <div className="flex flex-col items-center justify-center h-full text-center px-6 py-12">
-                        <div className="w-20 h-20 bg-gradient-to-br from-pink-100 to-purple-100 dark:from-pink-900/30 dark:to-purple-900/30 rounded-full flex items-center justify-center mb-6">
-                          <ImageIcon className="w-10 h-10 text-pink-400" />
-                        </div>
-                        <h3 className="text-xl font-semibold mb-2 text-gray-900 dark:text-white">No Posts Yet</h3>
-                        <p className="text-gray-600 dark:text-gray-400 text-sm mb-4 max-w-xs">
-                          {character.name} hasn't shared any photos yet. Tap the + button to create their first post!
-                        </p>
-                      </div>
-                    ) : (
-                      <div className="space-y-0">
-                        {characterImages.map((image, index) => (
-                          <div key={image.id} className="bg-white dark:bg-gray-900 border-b border-gray-100 dark:border-gray-800">
-                            {/* Post Header */}
-                            <div className="flex items-center justify-between p-3">
-                              <div className="flex items-center gap-3">
-                                <Avatar className="w-8 h-8 border border-gray-200 dark:border-gray-700">
-                                  <AvatarImage src={character.avatar} alt={character.name} />
-                                  <AvatarFallback className="bg-gradient-to-br from-pink-400 to-purple-500 text-white text-xs">
-                                    {character.name.slice(0, 2).toUpperCase()}
-                                  </AvatarFallback>
-                                </Avatar>
-                                <div>
-                                  <div className="font-semibold text-sm text-gray-900 dark:text-white">{character.name}</div>
-                                  <div className="text-xs text-gray-500 dark:text-gray-400">
-                                    {new Date(image.createdAt).toLocaleDateString('en-US', {
-                                      month: 'short',
-                                      day: 'numeric',
-                                      hour: '2-digit',
-                                      minute: '2-digit'
-                                    })}
-                                  </div>
-                                </div>
-                              </div>
-                              <Button variant="ghost" size="sm" className="h-8 w-8 p-0 text-gray-400 hover:text-gray-600 dark:hover:text-gray-300">
-                                <span className="text-lg leading-none">⋯</span>
-                              </Button>
-                            </div>
-
-                            {/* Post Image - Edge to Edge */}
-                            <div className="relative aspect-square bg-gray-100 dark:bg-gray-800">
-                              <img
-                                src={image.imageUrl}
-                                alt={image.caption || `${character.name}'s post`}
-                                className="w-full h-full object-cover cursor-pointer transition-transform hover:scale-[1.02]"
-                                onClick={() => setSelectedImage(image)}
-                                loading={index < 3 ? "eager" : "lazy"}
-                              />
-                              {/* Subtle overlay on hover */}
-                              <div className="absolute inset-0 bg-black/0 hover:bg-black/5 transition-colors pointer-events-none" />
-                            </div>
-
-                            {/* Post Actions */}
-                            <div className="p-3 space-y-2">
-                              {/* Action Buttons */}
-                              <div className="flex items-center justify-between">
-                                <div className="flex items-center gap-4">
-                                  <Button
-                                    variant="ghost"
-                                    size="sm"
-                                    className="h-8 w-8 p-0 hover:bg-red-50 dark:hover:bg-red-900/20"
-                                    onClick={() => {
-                                      // Toggle like functionality
-                                      const updatedImages = images.map(img => 
-                                        img.id === image.id ? { ...img, liked: !img.liked } : img
-                                      );
-                                      setImages(updatedImages);
-                                    }}
-                                  >
-                                    <Heart
-                                      size={22}
-                                      className={`transition-colors ${
-                                        image.liked 
-                                          ? 'fill-red-500 text-red-500' 
-                                          : 'text-gray-700 dark:text-gray-300 hover:text-red-400'
-                                      }`}
-                                    />
-                                  </Button>
-                                  <Button
-                                    variant="ghost"
-                                    size="sm"
-                                    className="h-8 w-8 p-0 hover:bg-blue-50 dark:hover:bg-blue-900/20"
-                                    onClick={() => setSelectedImage(image)}
-                                  >
-                                    <MessageCircle size={22} className="text-gray-700 dark:text-gray-300 hover:text-blue-400" />
-                                  </Button>
-                                </div>
-                                <Button
-                                  variant="ghost"
-                                  size="sm"
-                                  className="h-8 w-8 p-0 hover:bg-gray-100 dark:hover:bg-gray-800"
-                                  onClick={() => handleDownloadImage(image)}
-                                >
-                                  <Download size={18} className="text-gray-700 dark:text-gray-300" />
-                                </Button>
-                              </div>
-
-                              {/* Likes Count */}
-                              <div className="text-sm font-semibold text-gray-900 dark:text-white">
-                                {image.liked ? '1 like' : 'Be the first to like this'}
-                              </div>
-
-                              {/* Caption */}
-                              <div className="text-sm text-gray-900 dark:text-white">
-                                <span className="font-semibold mr-2">{character.name}</span>
-                                <span className="text-gray-700 dark:text-gray-300">
-                                  {image.caption || 'just felt like sharing this moment ✨'}
-                                </span>
-                              </div>
-
-                              {/* View comments link */}
-                              <Button 
-                                variant="ghost" 
-                                size="sm" 
-                                className="h-6 p-0 text-xs text-gray-500 dark:text-gray-400 hover:text-gray-700 dark:hover:text-gray-300"
-                                onClick={() => setSelectedImage(image)}
-                              >
-                                View full image
-                              </Button>
-                            </div>
-                          </div>
-                        ))}
-                        
-                        {/* Bottom spacing for mobile */}
-                        <div className="h-6 bg-gray-50 dark:bg-gray-900"></div>
-                      </div>
-                    )}
-                  </div>
-                </TabsContent>
-
-                <TabsContent value="dms" className="flex-1 flex flex-col">
-                  <div className="flex flex-col h-full bg-gradient-to-b from-blue-50 to-white dark:from-gray-800 dark:to-gray-900">
-                    {/* Chat Header - iPhone/iPad Style */}
-                    <div className="flex items-center gap-3 p-4 bg-white/90 dark:bg-gray-800/90 backdrop-blur-sm border-b border-gray-200 dark:border-gray-700">
-                      <Avatar className="w-10 h-10 ring-2 ring-blue-200">
-                        <AvatarImage src={character.avatar} alt={character.name} />
-                        <AvatarFallback className="bg-gradient-to-br from-blue-500 to-blue-600 text-white">
-                          {character.name.slice(0, 2).toUpperCase()}
-                        </AvatarFallback>
-                      </Avatar>
-                      <div className="flex-1">
-                        <div className="font-semibold text-gray-900 dark:text-white">{character.name}</div>
-                        <div className="text-sm text-green-500 flex items-center gap-1">
-                          <div className="w-2 h-2 bg-green-500 rounded-full"></div>
-                          Active now
-                        </div>
-                      </div>
-                      <div className="text-xs text-gray-500">
-                        {new Date().toLocaleTimeString([], { hour: '2-digit', minute: '2-digit' })}
-                      </div>
-                    </div>
-
-                    {/* Messages Area */}
-                    <ScrollArea className="flex-1 p-4">
-                      <div className="space-y-4">
-                        {dmMessages.length === 0 ? (
-                          <div className="flex flex-col items-center justify-center h-full text-center py-12">
-                            <div className="w-20 h-20 bg-gradient-to-br from-blue-100 to-blue-200 dark:from-blue-800 dark:to-blue-900 rounded-full flex items-center justify-center mb-6">
-                              <MessageCircle size={32} className="text-blue-500" />
-                            </div>
-                            <h3 className="text-xl font-semibold mb-2 text-gray-800 dark:text-white">Start a conversation</h3>
-                            <p className="text-gray-600 dark:text-gray-300 text-sm max-w-xs">
-                              Send {character.name} a message to begin chatting
-                            </p>
-                          </div>
-                        ) : (
-                          dmMessages.map((message) => (
-                            <div
-                              key={message.id}
-                              className={`flex ${message.characterId ? 'justify-start' : 'justify-end'}`}
-                            >
-                              <div
-                                className={`max-w-[75%] p-3 rounded-2xl shadow-sm ${
-                                  message.characterId
-                                    ? 'bg-white dark:bg-gray-700 text-gray-900 dark:text-gray-100 rounded-tl-md border border-gray-200 dark:border-gray-600'
-                                    : 'bg-gradient-to-r from-blue-500 to-blue-600 text-white rounded-tr-md'
-                                }`}
-                              >
-                                <p className="text-sm leading-relaxed">{message.content}</p>
-                                <div className={`text-xs mt-1 ${
-                                  message.characterId
-                                    ? 'text-gray-500 dark:text-gray-400'
-                                    : 'text-blue-100'
-                                }`}>
-                                  {new Date(message.timestamp).toLocaleTimeString([], {
-                                    hour: '2-digit',
-                                    minute: '2-digit'
-                                  })}
-                                </div>
-                              </div>
-                            </div>
-                          ))
-                        )}
-                        {isSendingMessage && (
-                          <div className="flex justify-start">
-                            <div className="bg-white dark:bg-gray-700 p-3 rounded-2xl rounded-tl-md border border-gray-200 dark:border-gray-600">
-                              <div className="flex space-x-1">
-                                <div className="w-2 h-2 bg-gray-400 rounded-full animate-bounce"></div>
-                                <div className="w-2 h-2 bg-gray-400 rounded-full animate-bounce" style={{ animationDelay: '0.1s' }}></div>
-                                <div className="w-2 h-2 bg-gray-400 rounded-full animate-bounce" style={{ animationDelay: '0.2s' }}></div>
-                              </div>
-                            </div>
-                          </div>
-                        )}
-                      </div>
-                    </ScrollArea>
-
-                    {/* Message Input - iPhone/iPad Style */}
-                    <div className="p-4 bg-white/90 dark:bg-gray-800/90 backdrop-blur-sm border-t border-gray-200 dark:border-gray-700">
-                      <div className="flex gap-3 items-end">
-                        <div className="flex-1 relative">
-                          <input
-                            type="text"
-                            value={dmInput}
-                            onChange={(e) => setDmInput(e.target.value)}
-                            placeholder={`Message ${character.name}...`}
-                            className="w-full px-4 py-3 bg-gray-100 dark:bg-gray-700 border border-gray-300 dark:border-gray-600 rounded-2xl text-sm focus:outline-none focus:ring-2 focus:ring-blue-500 focus:border-transparent resize-none"
-                            onKeyDown={(e) => {
-                              if (e.key === 'Enter' && !e.shiftKey) {
-                                e.preventDefault();
-                                handleSendDmMessage();
-                              }
-                            }}
-                            disabled={isSendingMessage}
-                          />
-                        </div>
-                        <Button
-                          size="sm"
-                          className="rounded-full w-10 h-10 p-0 bg-gradient-to-r from-blue-500 to-blue-600 hover:from-blue-600 hover:to-blue-700 shadow-lg"
-                          onClick={handleSendDmMessage}
-                          disabled={!dmInput.trim() || isSendingMessage}
-                        >
-                          {isSendingMessage ? (
-                            <div className="w-4 h-4 border-2 border-white border-t-transparent rounded-full animate-spin"></div>
-                          ) : (
-                            <MessageCircle size={16} />
-                          )}
-                        </Button>
-                      </div>
-                    </div>
-                  </div>
-                </TabsContent>
-
-                <TabsContent value="stats" className="space-y-4">
-                  {/* Main Character Stats */}
-                  <Card className="p-4">
-                    <h4 className="font-semibold mb-3 flex items-center gap-2">
-                      <Heart size={16} />
-                      Main Stats
-                    </h4>
-                    <div className="grid grid-cols-1 md:grid-cols-2 lg:grid-cols-3 gap-4">
-                      <div className="space-y-2">
-                        <div className="flex justify-between text-sm">
-                          <span>Love</span>
-                          <span className="font-medium">{stats.love}%</span>
-                        </div>
-                        <Progress value={stats.love} className="h-2" />
-                      </div>
-                      
-                      <div className="space-y-2">
-                        <div className="flex justify-between text-sm">
-                          <span>Happiness</span>
-                          <span className="font-medium">{stats.happiness}%</span>
-                        </div>
-                        <Progress value={stats.happiness} className="h-2" />
-                      </div>
-
-                      <div className="space-y-2">
-                        <div className="flex justify-between text-sm">
-                          <span>Wet</span>
-                          <span className="font-medium">{stats.wet}%</span>
-                        </div>
-                        <Progress value={stats.wet} className="h-2" />
-                      </div>
-
-                      <div className="space-y-2">
-                        <div className="flex justify-between text-sm">
-                          <span>Willingness</span>
-                          <span className="font-medium">{stats.willing}%</span>
-                        </div>
-                        <Progress value={stats.willing} className="h-2" />
-                      </div>
-
-                      <div className="space-y-2">
-                        <div className="flex justify-between text-sm">
-                          <span>Self Esteem</span>
-                          <span className="font-medium">{stats.selfEsteem}%</span>
-                        </div>
-                        <Progress value={stats.selfEsteem} className="h-2" />
-                      </div>
-
-                      <div className="space-y-2">
-                        <div className="flex justify-between text-sm">
-                          <span>Loyalty</span>
-                          <span className="font-medium">{stats.loyalty}%</span>
-                        </div>
-                        <Progress value={stats.loyalty} className="h-2" />
-                      </div>
-
-                      <div className="space-y-2">
-                        <div className="flex justify-between text-sm">
-                          <span>Fight</span>
-                          <span className="font-medium">{stats.fight}%</span>
-                        </div>
-                        <Progress value={stats.fight} className="h-2" />
-                      </div>
-
-                      <div className="space-y-2">
-                        <div className="flex justify-between text-sm">
-                          <span>Stamina</span>
-                          <span className="font-medium">{stats.stamina}%</span>
-                        </div>
-                        <Progress value={stats.stamina} className="h-2" />
-                      </div>
-
-                      <div className="space-y-2">
-                        <div className="flex justify-between text-sm">
-                          <span>Pain Tolerance</span>
-                          <span className="font-medium">{stats.pain}%</span>
-                        </div>
-                        <Progress value={stats.pain} className="h-2" />
-                      </div>
-                    </div>
-                  </Card>
-
-                  {/* Level and Experience */}
-                  <div className="grid grid-cols-1 md:grid-cols-2 gap-4">
-                    <Card className="p-4">
-                      <h4 className="font-semibold mb-3 flex items-center gap-2">
-                        <Trophy size={16} />
-                        Experience & Level
-                      </h4>
-                      <div className="space-y-3">
-                        <div className="text-center p-4 bg-muted/50 rounded-lg">
-                          <div className="text-3xl font-bold text-primary">Level {stats.level}</div>
-                          <div className="text-sm text-muted-foreground mt-1">Current Level</div>
-                        </div>
-                        
-                        <div className="space-y-2">
-                          <div className="flex justify-between text-sm">
-                            <span>Experience</span>
-                            <span>{stats.experience}/{progression.nextLevelExp}</span>
-                          </div>
-                          <Progress 
-                            value={(stats.experience / progression.nextLevelExp) * 100} 
-                            className="h-2" 
-                          />
-                        </div>
-                      </div>
-                    </Card>
-
-                    <Card className="p-4">
-                      <h4 className="font-semibold mb-3 flex items-center gap-2">
-                        <Sparkle size={16} />
-                        Achievements
-                      </h4>
-                      <div className="space-y-2">
-                        {progression.achievements?.map((achievement) => (
-                          <div key={achievement} className="flex items-center gap-2 p-2 bg-muted/30 rounded">
-                            <Medal size={16} className="text-amber-500" />
-                            <span className="text-sm">{achievement}</span>
-                          </div>
-                        )) || (
-                          <div className="text-center py-4 text-muted-foreground">
-                            No achievements yet
-                          </div>
-                        )}
-                      </div>
-                    </Card>
-                  </div>
-
-                  {/* Relationship Dynamics */}
-                  <Card className="p-4">
-                    <h4 className="font-semibold mb-3 flex items-center gap-2">
-                      <Heart size={16} />
-                      Relationship Dynamics
-                    </h4>
-                    <div className="grid grid-cols-1 md:grid-cols-3 gap-4">
-                      <div className="space-y-2">
-                        <div className="flex justify-between text-sm">
-                          <span>Affection</span>
-                          <span className="font-medium">{progression.affection || 0}%</span>
-                        </div>
-                        <Progress value={progression.affection || 0} className="h-2" />
-                      </div>
-                      
-                      <div className="space-y-2">
-                        <div className="flex justify-between text-sm">
-                          <span>Trust</span>
-                          <span className="font-medium">{progression.trust || 0}%</span>
-                        </div>
-                        <Progress value={progression.trust || 0} className="h-2" />
-                      </div>
-
-                      <div className="space-y-2">
-                        <div className="flex justify-between text-sm">
-                          <span>Intimacy</span>
-                          <span className="font-medium">{progression.intimacy || 0}%</span>
-                        </div>
-                        <Progress value={progression.intimacy || 0} className="h-2" />
-                      </div>
-                    </div>
-
-                    <div className="mt-4 pt-4 border-t">
-                      <div className="text-center p-4 bg-muted/50 rounded-lg">
-                        <div className={`text-2xl font-bold ${getRelationshipStatusColor(relationshipStatus)}`}>
-                          {relationshipStatus.replace('_', ' ').toUpperCase()}
-                        </div>
-                        <div className="text-sm text-muted-foreground mt-1">Current Status</div>
-                      </div>
-                    </div>
-                  </Card>
-
-                  {/* Sexual Progression */}
-                  <Card className="p-4">
-                    <h4 className="font-semibold mb-3 flex items-center gap-2">
-                      <Fire size={16} />
-                      Sexual Progression
-                    </h4>
-                    <div className="grid grid-cols-1 md:grid-cols-3 gap-4 mb-4">
-                      <div className="space-y-2">
-                        <div className="flex justify-between text-sm">
-                          <span>Experience</span>
-                          <span className="font-medium">{progression.sexualExperience || 0}%</span>
-                        </div>
-                        <Progress value={progression.sexualExperience || 0} className="h-2" />
-                      </div>
-                      
-                      <div className="space-y-2">
-                        <div className="flex justify-between text-sm">
-                          <span>Willingness</span>
-                          <span className="font-medium">{stats.willing || 0}%</span>
-                        </div>
-                        <Progress value={stats.willing || 0} className="h-2" />
-                      </div>
-
-                      <div className="space-y-2">
-                        <div className="flex justify-between text-sm">
-                          <span>Self Esteem</span>
-                          <span className="font-medium">{stats.selfEsteem || 0}%</span>
-                        </div>
-                        <Progress value={stats.selfEsteem || 0} className="h-2" />
-                      </div>
-                    </div>
-
-                    {/* Sexual Skills */}
-                    <div className="border-t pt-4">
-                      <h5 className="font-medium mb-3 flex items-center gap-2">
-                        <Lightning size={16} />
-                        Sexual Skills
-                      </h5>
-                      <div className="grid grid-cols-1 md:grid-cols-2 gap-4">
-                        <div className="space-y-2">
-                          <div className="flex justify-between text-sm">
-                            <span>Hands (Handjobs, Stroking)</span>
-                            <span className="font-medium">{skills.hands}%</span>
-                          </div>
-                          <Progress value={skills.hands} className="h-2" />
-                        </div>
-
-                        <div className="space-y-2">
-                          <div className="flex justify-between text-sm">
-                            <span>Mouth (Blowjobs, Tongue)</span>
-                            <span className="font-medium">{skills.mouth}%</span>
-                          </div>
-                          <Progress value={skills.mouth} className="h-2" />
-                        </div>
-
-                        <div className="space-y-2">
-                          <div className="flex justify-between text-sm">
-                            <span>Missionary</span>
-                            <span className="font-medium">{skills.missionary}%</span>
-                          </div>
-                          <Progress value={skills.missionary} className="h-2" />
-                        </div>
-
-                        <div className="space-y-2">
-                          <div className="flex justify-between text-sm">
-                            <span>Doggy</span>
-                            <span className="font-medium">{skills.doggy}%</span>
-                          </div>
-                          <Progress value={skills.doggy} className="h-2" />
-                        </div>
-
-                        <div className="space-y-2">
-                          <div className="flex justify-between text-sm">
-                            <span>Cowgirl</span>
-                            <span className="font-medium">{skills.cowgirl}%</span>
-                          </div>
-                          <Progress value={skills.cowgirl} className="h-2" />
-                        </div>
-                      </div>
-                    </div>
-                  </Card>
-
-                  {/* Milestones and Events */}
-                  <div className="grid grid-cols-1 md:grid-cols-2 gap-4">
-                    <Card className="p-4">
-                      <h4 className="font-semibold mb-3 flex items-center gap-2">
-                        <Medal size={16} />
-                        Milestones
-                      </h4>
-                      <div className="space-y-2">
-                        {progression.relationshipMilestones?.concat(progression.sexualMilestones || []).map((milestone) => (
-                          <div key={milestone.id} className="flex items-center gap-3 p-2 bg-muted/30 rounded">
-                            {milestone.achieved ? (
-                              <Check size={16} className="text-green-500" />
-                            ) : (
-                              <Lock size={16} className="text-muted-foreground" />
-                            )}
-                            <div className="flex-1">
-                              <div className="text-sm font-medium">{milestone.name}</div>
-                              <div className="text-xs text-muted-foreground">{milestone.description}</div>
-                            </div>
-                          </div>
-                        )) || (
-                          <div className="text-center py-4 text-muted-foreground">
-                            No milestones defined
-                          </div>
-                        )}
-                      </div>
-                    </Card>
-
-                    <Card className="p-4">
-                      <h4 className="font-semibold mb-3 flex items-center gap-2">
-                        <Calendar size={16} />
-                        Recent Events
-                      </h4>
-                      <div className="space-y-2">
-                        {progression.significantEvents?.slice(0, 5).map((event) => (
-                          <div key={event.id} className="flex items-start gap-3 p-3 bg-muted/30 rounded-lg">
-                            <div className="w-2 h-2 bg-primary rounded-full mt-2" />
-                            <div className="flex-1">
-                              <div className="text-sm font-medium">{event.description}</div>
-                              <div className="text-xs text-muted-foreground mt-1">
-                                {new Date(event.timestamp).toLocaleDateString()}
-                              </div>
-                            </div>
-                          </div>
-                        )) || (
-                          <div className="text-center py-8 text-muted-foreground">
-                            No significant events yet
-                          </div>
-                        )}
-                      </div>
-                    </Card>
-                  </div>
-
-                  {/* Unlocked Content */}
-                  <Card className="p-4">
-                    <h4 className="font-semibold mb-3 flex items-center gap-2">
-                      <Lightning size={16} />
-                      Unlocked Content
-                    </h4>
-                    <div className="grid grid-cols-2 gap-4">
-                      <div>
-                        <h5 className="font-medium mb-2">Positions</h5>
-                        <div className="flex flex-wrap gap-1">
-                          {progression.unlockedPositions?.map((position) => (
-                            <Badge key={position} variant="secondary" className="text-xs">{position}</Badge>
-                          )) || <span className="text-sm text-muted-foreground">None</span>}
-                        </div>
-                      </div>
-                      <div>
-                        <h5 className="font-medium mb-2">Scenarios</h5>
-                        <div className="flex flex-wrap gap-1">
-                          {progression.unlockedScenarios?.map((scenario) => (
-                            <Badge key={scenario} variant="secondary" className="text-xs">{scenario}</Badge>
-                          )) || <span className="text-sm text-muted-foreground">None</span>}
-                        </div>
-                      </div>
-                    </div>
-                  </Card>
-
-                  {/* User Preferences */}
-                  <Card className="p-4">
-                    <h4 className="font-semibold mb-3 flex items-center gap-2">
-                      <Star size={16} />
-                      User Preferences
-                    </h4>
-                    <div className="space-y-3">
-                      <div>
-                        <span className="text-sm text-green-600 font-medium">Likes: </span>
-                        <span className="text-sm">{progression.userPreferences?.likes?.join(', ') || 'None yet'}</span>
-                      </div>
-                      <div>
-                        <span className="text-sm text-red-600 font-medium">Dislikes: </span>
-                        <span className="text-sm">{progression.userPreferences?.dislikes?.join(', ') || 'None yet'}</span>
-                      </div>
-                      <div>
-                        <span className="text-sm text-purple-600 font-medium">Turn-ons: </span>
-                        <span className="text-sm">{progression.userPreferences?.turnOns?.join(', ') || 'None yet'}</span>
-                      </div>
-                      <div>
-                        <span className="text-sm text-orange-600 font-medium">Turn-offs: </span>
-                        <span className="text-sm">{progression.userPreferences?.turnOffs?.join(', ') || 'None yet'}</span>
-                      </div>
-                    </div>
-                  </Card>
-                </TabsContent>
-
-                <TabsContent value="settings" className="space-y-4">
-                  <Card className="p-4">
-                    <h4 className="font-semibold mb-3 flex items-center gap-2">
-                      <ShieldCheck size={16} />
-                      AI Configuration
-                    </h4>
-                    <div className="space-y-3">
-                      <div>
-                        <label className="text-sm font-medium">System Prompt</label>
-                        <div className="mt-1 p-3 bg-muted/30 rounded text-xs text-muted-foreground max-h-20 overflow-y-auto">
-                          {character.prompts?.system || '—'}
-                        </div>
-                      </div>
-                      <div>
-                        <label className="text-sm font-medium">Personality Prompt</label>
-                        <div className="mt-1 p-3 bg-muted/30 rounded text-xs text-muted-foreground max-h-20 overflow-y-auto">
-                          {character.prompts?.personality || '—'}
-                        </div>
-                      </div>
-                      <div>
-                        <label className="text-sm font-medium">Background</label>
-                        <div className="mt-1 p-3 bg-muted/30 rounded text-xs text-muted-foreground max-h-20 overflow-y-auto">
-                          {character.prompts?.background || '—'}
-                        </div>
-                      </div>
-                      <div>
-                        <div className="flex items-center justify-between mb-1">
-                          <label className="text-sm font-medium">Image Prompt</label>
-                          <Button 
-                            size="sm" 
-                            variant="outline" 
-                            onClick={handleGenerateImagePrompt}
-                            disabled={isGeneratingImagePrompt}
-                            className="h-6 px-2 text-xs"
-                          >
-                            {isGeneratingImagePrompt ? 'Generating...' : 'Generate'}
-                          </Button>
-                        </div>
-                        <div className="mt-1 p-3 bg-muted/30 rounded text-xs text-muted-foreground max-h-20 overflow-y-auto">
-                          {character.imageDescription || '—'}
-                        </div>
-                      </div>
-                    </div>
-                  </Card>
-
-                  <Card className="p-4">
-                    <h4 className="font-semibold mb-3 flex items-center gap-2">
-                      <Users size={16} />
-                      Character Relationships
-                    </h4>
-                    <div className="space-y-2">
-                      {progression.bonds && Object.keys(progression.bonds).length > 0 ? (
-                        Object.entries(progression.bonds).map(([charId, bond]) => (
-                          <div key={charId} className="flex justify-between items-center p-2 bg-muted/30 rounded">
-                            <div>
-                              <span className="text-sm font-medium">{charId.slice(0, 8)}...</span>
-                              <Badge variant="outline" className="ml-2 text-xs">{bond.type}</Badge>
-                            </div>
-                            <div className="text-sm text-muted-foreground">{bond.strength}%</div>
-                          </div>
-                        ))
-                      ) : (
-                        <div className="text-center py-4 text-muted-foreground">
-                          No character relationships yet
-                        </div>
-                      )}
-                    </div>
-                  </Card>
-                </TabsContent>
-
-                {/* Story Chronicle / Memories Tab */}
-                <TabsContent value="memories" className="space-y-4">
-                  <Card className="p-4">
-                    <h4 className="font-semibold mb-3 flex items-center gap-2">
-                      <BookOpen size={16} />
-                      Story Chronicle
-                    </h4>
-                    <div className="space-y-3">
-                      {character.progression.storyChronicle && character.progression.storyChronicle.length > 0 ? (
-                        <ScrollArea className="h-64">
-                          <div className="space-y-3">
-                            {character.progression.storyChronicle
-                              .slice()
-                              .reverse() // Show most recent first
-                              .map((entry) => (
-                                <div key={entry.id} className="p-3 bg-muted/30 rounded-lg">
-                                  <div className="flex items-center justify-between mb-2">
-                                    <div className="flex items-center gap-2">
-                                      <Badge variant="outline" className="text-xs">
-                                        {entry.eventType}
-                                      </Badge>
-                                      <Badge 
-                                        variant={entry.significance === 'pivotal' ? 'default' : 'outline'} 
-                                        className="text-xs"
-                                      >
-                                        {entry.significance}
-                                      </Badge>
-                                    </div>
-                                    <span className="text-xs text-muted-foreground">
-                                      {new Date(entry.timestamp).toLocaleDateString()}
-                                    </span>
-                                  </div>
-                                  <h5 className="font-medium text-sm mb-1">{entry.title}</h5>
-                                  <p className="text-sm text-muted-foreground mb-2">{entry.summary}</p>
-                                  {entry.tags && entry.tags.length > 0 && (
-                                    <div className="flex flex-wrap gap-1">
-                                      {entry.tags.map((tag, index) => (
-                                        <Badge key={index} variant="secondary" className="text-xs">
-                                          {tag}
-                                        </Badge>
-                                      ))}
-                                    </div>
-                                  )}
-                                </div>
-                              ))}
-                          </div>
-                        </ScrollArea>
-                      ) : (
-                        <div className="text-center py-8 text-muted-foreground">
-                          <BookOpen size={32} className="mx-auto mb-2 opacity-50" />
-                          <p>No story entries yet</p>
-                          <p className="text-xs">Start conversations to build your story together</p>
-                        </div>
-                      )}
-                    </div>
-                  </Card>
-
-                  <Card className="p-4">
-                    <h4 className="font-semibold mb-3 flex items-center gap-2">
-                      <TrendUp size={16} />
-                      Emotional Journey
-                    </h4>
-                    <div className="space-y-3">
-                      <div className="text-sm">
-                        <p className="text-muted-foreground">
-                          {analyzeEmotionalJourney(character)}
-                        </p>
-                      </div>
-                      
-                      <div className="grid grid-cols-2 gap-4 text-xs">
-                        <div>
-                          <span className="font-medium">Recent Context:</span>
-                          <div className="mt-1 p-2 bg-muted/30 rounded text-xs text-muted-foreground max-h-20 overflow-y-auto">
-                            {getRecentStoryContext(character, 5)}
-                          </div>
-                        </div>
-                        <div>
-                          <span className="font-medium">Story Arc:</span>
-                          <div className="mt-1 p-2 bg-muted/30 rounded text-xs">
-                            {character.progression.currentStoryArc || 'No active story arc'}
-                          </div>
-                        </div>
-                      </div>
-                    </div>
-                  </Card>
-                </TabsContent>
-
-                {/* Close all other TabsContent areas */}
-                <TabsContent value="stats" className="mt-0">
-                  {/* Stats content would go here - keeping existing functionality */}
-                  <div className="p-4">Stats view not implemented in this update</div>
-                </TabsContent>
-
-                <TabsContent value="feed" className="mt-0">
-                  {/* Feed content would go here - keeping existing functionality */}
-                  <div className="p-4">Feed view not implemented in this update</div>
-                </TabsContent>
-
-                <TabsContent value="dms" className="mt-0">
-                  {/* DMs content would go here - keeping existing functionality */}
-                  <div className="p-4">DMs view not implemented in this update</div>
-                </TabsContent>
-
-                <TabsContent value="memories" className="mt-0">
-                  {/* Memories content would go here - keeping existing functionality */}
-                  <div className="p-4">Stories view not implemented in this update</div>
-                </TabsContent>
-
-                <TabsContent value="settings" className="mt-0">
-                  {/* Settings content would go here - keeping existing functionality */}
-                  <div className="p-4">Settings view not implemented in this update</div>
-                </TabsContent>
-
-                      </div>
-                    </ScrollArea>
-                  </div>
-                </Tabs>
-              </div>
-            </div>
-          </DialogContent>
-        </Dialog>
-
-        {/* Image Detail Modal */}
-        {selectedImage && (
-          <Dialog open={!!selectedImage} onOpenChange={() => setSelectedImage(null)}>
-            <DialogContent className="max-w-4xl">
-            <DialogHeader>
-              <DialogTitle>Image Details</DialogTitle>
-            </DialogHeader>
-            <div className="flex flex-col gap-4">
-              <img
-                src={selectedImage.imageUrl}
-                alt={selectedImage.prompt}
-                className="w-full max-h-96 object-contain rounded-lg"
-              />
-              <div className="space-y-2">
-                <p><strong>Prompt:</strong> {selectedImage.prompt}</p>
-                <p><strong>Created:</strong> {new Date(selectedImage.createdAt).toLocaleString()}</p>
-                {selectedImage.tags && selectedImage.tags.length > 0 && (
-                  <div>
-                    <strong>Tags:</strong>
-                    <div className="flex flex-wrap gap-1 mt-1">
-                      {selectedImage.tags.map(tag => (
-                        <Badge key={tag} variant="outline">{tag}</Badge>
-                      ))}
-                    </div>
-                  </div>
-                )}
-              </div>
-              <div className="flex gap-2">
-                <Button
-                  variant="outline"
-                  onClick={() => handleDownloadImage(selectedImage)}
-                  className="flex-1"
-                >
-                  <Download className="w-4 h-4 mr-2" />
-                  Download
-                </Button>
-              </div>
-            </div>
-          </DialogContent>
-        </Dialog>
-      )}
-
-      <Card className="p-4 hover:shadow-lg transition-shadow cursor-pointer" onClick={() => setShowDetails(true)}>
-        <div className="flex items-start gap-3 mb-4">
-          <Avatar className="w-12 h-12">
-            <AvatarImage src={character.avatar} alt={character.name} />
-            <AvatarFallback className="bg-primary text-primary-foreground">
-              {character.name.slice(0, 2).toUpperCase()}
-            </AvatarFallback>
-          </Avatar>
-
-          <div className="flex-1">
-            <div className="flex items-center gap-2 mb-1">
-              <h4 className="font-medium">{character.name}</h4>
-              {getRarityIcon(character.rarity)}
-              {character.role && (
-                <Badge variant="outline" className="text-xs">
-                  {character.role}
-                </Badge>
-              )}
-            </div>
-            <p className="text-sm text-muted-foreground line-clamp-2">
-              {character.description}
-            </p>
-          </div>
-        </div>
-
-        <div className="space-y-2 mb-4">
-          <div className="flex items-center gap-2 text-xs">
-            <Heart size={12} className="text-red-500" />
-            <Progress value={stats.love} className="h-1 flex-1" />
-            <span className="text-muted-foreground w-8">{stats.love}%</span>
-          </div>
-          <div className="flex items-center gap-2 text-xs">
-            <Smile size={12} className="text-yellow-500" />
-            <Progress value={stats.happiness} className="h-1 flex-1" />
-            <span className="text-muted-foreground w-8">{stats.happiness}%</span>
-          </div>
-          <div className="flex items-center gap-2 text-xs">
-            <Drop size={12} className="text-pink-500" />
-            <Progress value={stats.wet} className="h-1 flex-1" />
-            <span className="text-muted-foreground w-8">{stats.wet}%</span>
-          </div>
-        </div>
-
-        <div className="flex gap-2">
-          <Button
-            size="sm"
-            className="flex-1"
-            onClick={(e) => {
-              e.stopPropagation();
-              onStartChat(character.id);
-            }}
-          >
-            <MessageCircle size={14} className="mr-1" />
-            Chat
-          </Button>
-          {onEdit && (
-            <Button
-              size="sm"
-              variant="outline"
-              onClick={(e) => {
-                e.stopPropagation();
-                onEdit(character);
-              }}
-            >
-              <Pencil size={14} />
-            </Button>
-          )}
-          {onDelete && (
-            <AlertDialog>
-              <AlertDialogTrigger asChild>
-                <Button
-                  size="sm"
-                  variant="destructive"
-                  onClick={(e) => e.stopPropagation()}
-                >
-                  <Trash size={14} />
-                </Button>
-              </AlertDialogTrigger>
-              <AlertDialogContent>
-                <AlertDialogHeader>
-                  <AlertDialogTitle>Delete Character</AlertDialogTitle>
-                  <AlertDialogDescription>
-                    Are you sure you want to delete {character.name}? This action cannot be undone and will permanently remove the character from your house, including all their conversations and progress.
-                  </AlertDialogDescription>
-                </AlertDialogHeader>
-                <AlertDialogFooter>
-                  <AlertDialogCancel>Cancel</AlertDialogCancel>
-                  <AlertDialogAction 
-                    onClick={() => onDelete(character.id)}
-                    className="bg-destructive text-destructive-foreground hover:bg-destructive/90"
-                  >
-                    Delete Character
-                  </AlertDialogAction>
-                </AlertDialogFooter>
-              </AlertDialogContent>
-            </AlertDialog>
-          )}
-          <Button
-            size="sm"
-            variant="outline"
-            onClick={(e) => {
-              e.stopPropagation();
-              onGift?.(character.id);
-            }}
-          >
-            <Gift size={14} />
-          </Button>
-          <Button
-            size="sm"
-            variant="outline"
-            onClick={(e) => {
-              e.stopPropagation();
-              onMove?.(character.id);
-            }}
-          >
-            <House size={14} />
-          </Button>
-        </div>
-      </Card>
-      </>
-    );
-  }
->>>>>>> 9cec0cbe
+import React, { useState, useMemo } from 'react';
+import { Card } from '@/components/ui/card';
+import { Button } from '@/components/ui/button';
+import { Badge } from '@/components/ui/badge';
+import { Dialog, DialogContent, DialogHeader, DialogTitle } from '@/components/ui/dialog';
+import { AlertDialog, AlertDialogAction, AlertDialogCancel, AlertDialogContent, AlertDialogDescription, AlertDialogFooter, AlertDialogHeader, AlertDialogTitle, AlertDialogTrigger } from '@/components/ui/alert-dialog';
+import { Tabs, TabsList, TabsTrigger, TabsContent } from '@/components/ui/tabs';
+import { ScrollArea } from '@/components/ui/scroll-area';
+import { Progress } from '@/components/ui/progress';
+import { Avatar, AvatarFallback, AvatarImage } from '@/components/ui/avatar';
+import { Separator } from '@/components/ui/separator';
+import { Textarea } from '@/components/ui/textarea';
+
+import {
+  Heart,
+  Smiley as Smile,
+  ChatCircle as MessageCircle,
+  Gift,
+  House,
+  Trophy,
+  Sparkle,
+  Check,
+  Clock,
+  Crown,
+  Lock,
+  Drop,
+  BookOpen,
+  Eye,
+  ShieldCheck,
+  Lightning,
+  Star,
+  Fire,
+  Users,
+  Calendar,
+  TrendUp,
+  Medal,
+  Pencil,
+  Trash,
+  Image as ImageIcon,
+  Download,
+  Plus
+} from '@phosphor-icons/react';
+
+import { Character } from '@/types';
+import { useFileStorage } from '@/hooks/useFileStorage';
+import { useChat } from '@/hooks/useChat';
+import { useRelationshipDynamics } from '@/hooks/useRelationshipDynamics';
+import { useStorySystem } from '@/hooks/useStorySystem';
+import { generatePersonality, generateBackground, generateFeatures, generateSystemPrompt } from '@/lib/characterGenerator';
+import { toast } from 'sonner';
+
+interface GeneratedImage {
+  id: string;
+  prompt: string;
+  imageUrl: string;
+  createdAt: Date;
+  liked?: boolean;
+  characterId?: string;
+  tags?: string[];
+  caption?: string; // Add caption field for Instagram-like posts
+}
+
+interface CharacterCardProps {
+  character: Character;
+  onStartChat: (characterId: string) => void;
+  onGift?: (characterId: string) => void;
+  onMove?: (characterId: string) => void;
+  onEdit?: (character: Character) => void;
+  onDelete?: (characterId: string) => void;
+  compact?: boolean;
+  source?: string; // NEW: Help identify where this card is rendered from
+}
+
+const getRarityIcon = (rarity?: Character['rarity']) => {
+  const cls = 'w-4 h-4';
+  switch (rarity) {
+    case 'legendary':
+      return <Crown className={cls + ' text-amber-400'} />;
+    case 'epic':
+      return <Sparkle className={cls + ' text-purple-400'} />;
+    case 'rare':
+      return <Trophy className={cls + ' text-blue-400'} />;
+    default:
+      return <Star className={cls + ' text-muted-foreground'} />;
+  }
+};
+
+const getRelationshipStatusColor = (status: Character['progression']['relationshipStatus']) => {
+  switch (status) {
+    case 'devoted': return 'text-pink-500';
+    case 'lover': return 'text-red-500';
+    case 'romantic_interest': return 'text-purple-500';
+    case 'close_friend': return 'text-blue-500';
+    case 'friend': return 'text-green-500';
+    case 'acquaintance': return 'text-yellow-500';
+    default: return 'text-muted-foreground';
+  }
+};
+
+export function CharacterCard({
+  character,
+  onStartChat,
+  onGift,
+  onMove,
+  onEdit,
+  onDelete,
+  compact = false,
+  source = 'unknown', // NEW: Default source
+}: CharacterCardProps) {
+  const [showDetails, setShowDetails] = useState(false);
+  const [selectedImage, setSelectedImage] = useState<GeneratedImage | null>(null);
+  const [showCreateImage, setShowCreateImage] = useState(false);
+  const [newImagePrompt, setNewImagePrompt] = useState('');
+  const [isCreatingImage, setIsCreatingImage] = useState(false);
+  const [isGeneratingImagePrompt, setIsGeneratingImagePrompt] = useState(false);
+  
+  // Integrated chat state for DMs tab
+  const [dmMessages, setDmMessages] = useState<any[]>([]);
+  const [dmInput, setDmInput] = useState('');
+  const [isSendingMessage, setIsSendingMessage] = useState(false);
+  
+  const { sessions } = useChat();
+  const { updateRelationshipStats } = useRelationshipDynamics();
+  const { getRecentStoryContext, analyzeEmotionalJourney } = useStorySystem();
+
+  // Image handling
+  const { data: images, setData: setImages } = useFileStorage<GeneratedImage[]>('generated-images.json', []);
+  const characterImages = images.filter(img => img.characterId === character.id);
+
+  // Safely access character properties with defaults - ensure no NaN values
+  const stats = character.stats ? {
+    love: Math.max(0, Math.min(100, character.stats.love || 0)),
+    happiness: Math.max(0, Math.min(100, character.stats.happiness || 50)),
+    wet: Math.max(0, Math.min(100, character.stats.wet || 0)),
+    willing: Math.max(0, Math.min(100, character.stats.willing || 50)),
+    selfEsteem: Math.max(0, Math.min(100, character.stats.selfEsteem || 50)),
+    loyalty: Math.max(0, Math.min(100, character.stats.loyalty || 50)),
+    fight: Math.max(0, Math.min(100, character.stats.fight || 20)),
+    stamina: Math.max(0, Math.min(100, character.stats.stamina || 50)),
+    pain: Math.max(0, Math.min(100, character.stats.pain || 20)),
+    experience: Math.max(0, character.stats.experience || 0),
+    level: Math.max(1, character.stats.level || 1)
+  } : {
+    love: 0,
+    happiness: 50,
+    wet: 0,
+    willing: 50,
+    selfEsteem: 50,
+    loyalty: 50,
+    fight: 20,
+    stamina: 50,
+    pain: 20,
+    experience: 0,
+    level: 1
+  };
+
+  const skills = character.skills ? {
+    hands: Math.max(0, Math.min(100, character.skills.hands || 0)),
+    mouth: Math.max(0, Math.min(100, character.skills.mouth || 0)),
+    missionary: Math.max(0, Math.min(100, character.skills.missionary || 0)),
+    doggy: Math.max(0, Math.min(100, character.skills.doggy || 0)),
+    cowgirl: Math.max(0, Math.min(100, character.skills.cowgirl || 0))
+  } : {
+    hands: 0,
+    mouth: 0,
+    missionary: 0,
+    doggy: 0,
+    cowgirl: 0
+  };
+
+  const progression = character.progression || {
+    level: stats.level,
+    nextLevelExp: 1000,
+    unlockedFeatures: [],
+    achievements: [],
+    relationshipStatus: 'stranger' as const,
+    affection: 0,
+    trust: 0,
+    intimacy: 0,
+    dominance: 50,
+    jealousy: 0,
+    possessiveness: 0,
+    sexualExperience: 0,
+    kinks: [],
+    limits: [],
+    fantasies: [],
+    unlockedPositions: [],
+    unlockedOutfits: [],
+    unlockedToys: [],
+    unlockedScenarios: [],
+    relationshipMilestones: [],
+    sexualMilestones: [],
+    significantEvents: [],
+    memorableEvents: [],
+    bonds: {},
+    sexualCompatibility: {
+      overall: 0,
+      kinkAlignment: 0,
+      stylePreference: 0
+    },
+    userPreferences: {
+      likes: [],
+      dislikes: [],
+      turnOns: [],
+      turnOffs: []
+    }
+  };
+
+  const characterSessions = useMemo(
+    () => sessions.filter(s => s.participantIds?.includes(character.id) && s.messages.length > 0),
+    [sessions, character.id]
+  );
+
+  const totalMessages = useMemo(
+    () => characterSessions.reduce((sum, s) => sum + s.messages.filter((m: any) => m.characterId === character.id).length, 0),
+    [characterSessions, character.id]
+  );
+
+  const lastInteraction = character.lastInteraction
+    ? new Date(character.lastInteraction).toLocaleDateString()
+    : 'Never';
+
+  const relationshipStatus = progression.relationshipStatus || 'stranger';
+  const achievedMilestones = (progression.sexualMilestones || []).filter(m => m.achieved).length;
+  const totalMilestones = (progression.sexualMilestones || []).length;
+
+  // Image handling functions
+  const handleDownloadImage = async (image: GeneratedImage) => {
+    try {
+      const response = await fetch(image.imageUrl);
+      const blob = await response.blob();
+      const url = URL.createObjectURL(blob);
+      
+      const a = document.createElement('a');
+      a.href = url;
+      a.download = `character-image-${image.id}.png`;
+      document.body.appendChild(a);
+      a.click();
+      document.body.removeChild(a);
+      URL.revokeObjectURL(url);
+      
+      // Could add toast notification here if available
+    } catch (error) {
+      console.error('Download error:', error);
+    }
+  };
+
+  // Integrated DM chat functions
+  const handleSendDmMessage = async () => {
+    if (!dmInput.trim() || isSendingMessage) return;
+
+    const userMessage = {
+      id: Date.now(),
+      content: dmInput.trim(),
+      timestamp: new Date().toISOString(),
+      characterId: null // User message
+    };
+
+    setDmMessages(prev => [...prev, userMessage]);
+    setDmInput('');
+    setIsSendingMessage(true);
+
+    try {
+      // Import AIService dynamically to avoid circular dependencies
+      const { AIService } = await import('@/lib/aiService');
+      
+      // Generate character response
+      const systemPrompt = character.prompts?.system || `You are ${character.name}. Respond to messages in character.`;
+      const conversationHistory = [...dmMessages, userMessage].slice(-10); // Keep last 10 messages
+      
+      const prompt = `${systemPrompt}\n\nConversation:\n${conversationHistory.map(msg => 
+        `${msg.characterId ? character.name : 'User'}: ${msg.content}`
+      ).join('\n')}\n\n${character.name}:`;
+
+      const response = await AIService.generateResponse(prompt);
+      
+      if (response) {
+        const characterMessage = {
+          id: Date.now() + 1,
+          content: response.trim(),
+          timestamp: new Date().toISOString(),
+          characterId: character.id
+        };
+        
+        setDmMessages(prev => [...prev, characterMessage]);
+        
+        // Update relationship stats
+        updateRelationshipStats(character.id, {
+          love: 1,
+          happiness: 1,
+          loyalty: 0.5
+        });
+      }
+    } catch (error) {
+      console.error('Error sending DM:', error);
+      toast.error('Failed to send message');
+    } finally {
+      setIsSendingMessage(false);
+    }
+  };
+
+  const handleCreateImage = async () => {
+    if (!newImagePrompt.trim()) return;
+
+    setIsCreatingImage(true);
+    try {
+      // Create enhanced prompt with character's image description
+      const characterContext = character.imageDescription || 
+        `${character.personalities?.[0] || 'person'} with ${character.features?.slice(0, 3).join(', ') || 'distinctive'} features`.trim();
+      
+      const enhancedPrompt = `${newImagePrompt.trim()}. Character appearance: ${characterContext}`;
+      
+      // Import AIService dynamically to avoid circular dependencies
+      const { AIService } = await import('@/lib/aiService');
+      const imageUrl = await AIService.generateImage(enhancedPrompt);
+      
+      if (imageUrl) {
+        const newImage: GeneratedImage = {
+          id: crypto.randomUUID(),
+          prompt: newImagePrompt.trim(),
+          imageUrl,
+          createdAt: new Date(),
+          characterId: character.id,
+          tags: ['character', 'portrait', character.role || 'character'].filter(Boolean),
+          caption: generateImageCaption(character, newImagePrompt.trim())
+        };
+
+        // Save using proper file storage system
+        const updatedImages = [newImage, ...images];
+        setImages(updatedImages);
+
+        setNewImagePrompt('');
+        setShowCreateImage(false);
+        toast.success('Image created successfully!');
+      }
+    } catch (error) {
+      console.error('Image creation error:', error);
+    } finally {
+      setIsCreatingImage(false);
+    }
+  };
+
+  const generateImageCaption = (character: Character, prompt: string): string => {
+    // Generate AI-style caption from character perspective
+    const motivations = [
+      "just felt like sharing this moment",
+      "loving this vibe today",
+      "feeling myself right now",
+      "when the lighting hits just right",
+      "new day, new me",
+      "embracing my energy",
+      "this is my happy place",
+      "living in the moment",
+      "feeling grateful for today",
+      "just being authentic"
+    ];
+    
+    const emojis = ["💕", "✨", "💖", "🌸", "💫", "🌟", "💝", "🦋", "🌺", "💎"];
+    
+    const motivation = motivations[Math.floor(Math.random() * motivations.length)];
+    const emoji = emojis[Math.floor(Math.random() * emojis.length)];
+    
+    return `${motivation} ${emoji}`;
+  };
+
+  const handleGenerateImagePrompt = async () => {
+    setIsGeneratingImagePrompt(true);
+    try {
+      // Build comprehensive character context for prompt generation
+      const characterContext = {
+        name: character.name,
+        role: character.role,
+        personalities: character.personalities,
+        features: character.features,
+        appearance: character.appearance,
+        description: character.description,
+        physicalStats: character.physicalStats
+      };
+
+      const promptInstructions = `Generate a detailed image prompt for AI image generation based on this character's attributes. Focus ONLY on physical features, style, and visual characteristics. Do not include age references, personality traits, or story elements.
+
+Character Details:
+${character.name ? `Name: ${character.name}` : ''}
+${character.role ? `Role: ${character.role}` : ''}
+${character.personalities?.length > 0 ? `Personalities: ${character.personalities.join(', ')}` : ''}
+${character.features?.length > 0 ? `Physical Features: ${character.features.join(', ')}` : ''}
+${character.appearance ? `Current Appearance Description: ${character.appearance}` : ''}
+${character.physicalStats ? `Physical Stats: Hair: ${character.physicalStats.hairColor}, Eyes: ${character.physicalStats.eyeColor}, Skin: ${character.physicalStats.skinTone}` : ''}
+
+Create a concise, optimized prompt (under 150 words) that includes:
+- Specific physical characteristics (hair color, eye color, build, etc.)
+- Clothing style or outfit description
+- Overall aesthetic and visual style
+- Camera angle or composition notes if relevant
+
+Return only the image prompt, nothing else.`;
+
+      const { AIService } = await import('@/lib/aiService');
+      const generatedPrompt = await AIService.generateResponse(promptInstructions, undefined, undefined, {
+        temperature: 0.8,
+        max_tokens: 300
+      });
+
+      if (generatedPrompt?.trim()) {
+        // For CharacterCard, we'll need to update the character via onEdit callback
+        if (onEdit) {
+          const updatedCharacter = {
+            ...character,
+            imageDescription: generatedPrompt.trim()
+          };
+          onEdit(updatedCharacter);
+        }
+        // Could add toast notification here if available
+      } else {
+        console.error('Failed to generate image prompt');
+      }
+    } catch (error) {
+      console.error('Error generating image prompt:', error);
+    } finally {
+      setIsGeneratingImagePrompt(false);
+    }
+  };
+
+  // Compact card variant for sidebar
+  if (compact) {
+    return (
+      <>
+        <Card 
+          className="p-3 hover:shadow-lg transition-all cursor-pointer border-l-4 border-l-primary/20 hover:border-l-primary"
+          onClick={() => setShowDetails(true)}
+          data-character-id={character.id}
+          data-character-source={source}
+        >
+          <div className="flex items-center gap-3">
+            <Avatar className="w-12 h-12 border-2 border-primary/20">
+              <AvatarImage src={character.avatar} alt={character.name} />
+              <AvatarFallback className="bg-primary text-primary-foreground text-sm font-semibold">
+                {character.name.slice(0, 2).toUpperCase()}
+              </AvatarFallback>
+            </Avatar>
+            
+            <div className="flex-1 min-w-0">
+              <div className="flex items-center gap-2 mb-1">
+                <h4 className="font-semibold text-sm truncate">{character.name}</h4>
+                {getRarityIcon(character.rarity)}
+                <div className="text-[8px] opacity-50 ml-auto">{source}</div>
+              </div>
+              
+              <div className="flex items-center gap-2 mb-2">
+                <Badge variant="outline" className="text-[10px] px-1.5 py-0.5">
+                  {character.role || 'Unknown'}
+                </Badge>
+                <span className={`text-[10px] font-medium ${getRelationshipStatusColor(relationshipStatus)}`}>
+                  {relationshipStatus.replace('_', ' ')}
+                </span>
+              </div>
+              
+              <div className="space-y-1">
+                <div className="flex items-center gap-2">
+                  <Heart size={10} className="text-red-500" />
+                  <Progress value={stats.love} className="h-1 flex-1" />
+                  <span className="text-[9px] text-muted-foreground w-6">{stats.love}</span>
+                </div>
+                <div className="flex items-center gap-2">
+                  <Drop size={10} className="text-pink-500" />
+                  <Progress value={stats.wet} className="h-1 flex-1" />
+                  <span className="text-[9px] text-muted-foreground w-6">{stats.wet}</span>
+                </div>
+              </div>
+            </div>
+          </div>
+          
+          <div className="mt-3 pt-2 border-t border-border/50">
+            <div className="flex items-center justify-between text-[10px] text-muted-foreground mb-2">
+              <span>Level {stats.level}</span>
+              <span>{achievedMilestones}/{totalMilestones} milestones</span>
+            </div>
+            
+            {/* Quick Actions for compact view */}
+            <div className="flex gap-1">
+              <Button
+                size="sm"
+                variant="outline"
+                className="flex-1 h-6 text-[10px] px-2"
+                onClick={(e) => {
+                  e.stopPropagation();
+                  onStartChat(character.id);
+                }}
+              >
+                <MessageCircle size={10} className="mr-1" />
+                Chat
+              </Button>
+              {onEdit && (
+                <Button
+                  size="sm"
+                  variant="outline"
+                  className="h-6 px-2"
+                  onClick={(e) => {
+                    e.stopPropagation();
+                    onEdit(character);
+                  }}
+                >
+                  <Pencil size={10} />
+                </Button>
+              )}
+              {onDelete && (
+                <AlertDialog>
+                  <AlertDialogTrigger asChild>
+                    <Button
+                      size="sm"
+                      variant="destructive"
+                      className="h-6 px-2"
+                      onClick={(e) => e.stopPropagation()}
+                    >
+                      <Trash size={10} />
+                    </Button>
+                  </AlertDialogTrigger>
+                  <AlertDialogContent>
+                    <AlertDialogHeader>
+                      <AlertDialogTitle>Delete Character</AlertDialogTitle>
+                      <AlertDialogDescription>
+                        Are you sure you want to delete {character.name}? This action cannot be undone and will permanently remove the character from your house, including all their conversations and progress.
+                      </AlertDialogDescription>
+                    </AlertDialogHeader>
+                    <AlertDialogFooter>
+                      <AlertDialogCancel>Cancel</AlertDialogCancel>
+                      <AlertDialogAction 
+                        onClick={() => onDelete(character.id)}
+                        className="bg-destructive text-destructive-foreground hover:bg-destructive/90"
+                      >
+                        Delete Character
+                      </AlertDialogAction>
+                    </AlertDialogFooter>
+                  </AlertDialogContent>
+                </AlertDialog>
+              )}
+            </div>
+          </div>
+        </Card>
+
+        <Dialog open={showDetails} onOpenChange={setShowDetails}>
+          <DialogContent className="w-full h-full md:w-[90vw] md:max-w-[1200px] md:max-h-[85vh] md:rounded-3xl overflow-hidden p-0 bg-gradient-to-br from-gray-100 to-gray-200 dark:from-gray-800 dark:to-gray-900 md:border-4 border-gray-300 dark:border-gray-600 shadow-2xl">
+            <DialogHeader className="sr-only">
+              <DialogTitle>{character.name} - Character Interface</DialogTitle>
+            </DialogHeader>
+            {/* iPad-like Device Frame */}
+            <div className="h-full flex flex-col bg-black md:rounded-3xl md:p-1">
+              {/* Screen Area */}
+              <div className="flex-1 bg-white dark:bg-gray-900 md:rounded-[20px] overflow-hidden relative">
+                {/* Status Bar with Navigation */}
+                <div className="h-12 bg-gradient-to-r from-gray-50 to-gray-100 dark:from-gray-800 dark:to-gray-700 flex items-center justify-between px-4 text-xs font-medium text-gray-600 dark:text-gray-300 border-b border-gray-200 dark:border-gray-700">
+                  <div className="flex items-center gap-3">
+                    <div className="w-2 h-2 rounded-full bg-green-500"></div>
+                    <span className="font-semibold">{character.name}</span>
+                    <Badge variant="outline" className="text-xs">
+                      {relationshipStatus.replace('_', ' ')}
+                    </Badge>
+                  </div>
+                  <div className="flex items-center gap-3">
+                    <Button size="sm" variant="ghost" className="h-8 px-2">
+                      <House size={14} />
+                    </Button>
+                    <Button size="sm" variant="ghost" className="h-8 px-2">
+                      <Users size={14} />
+                    </Button>
+                    <span>{new Date().toLocaleTimeString([], { hour: '2-digit', minute: '2-digit' })}</span>
+                    <div className="flex gap-0.5">
+                      <div className="w-1 h-2 bg-green-500 rounded-sm"></div>
+                      <div className="w-1 h-2 bg-green-500 rounded-sm"></div>
+                      <div className="w-1 h-2 bg-green-400 rounded-sm"></div>
+                    </div>
+                  </div>
+                </div>
+
+                <Tabs defaultValue="overview" className="flex-1 flex flex-col">
+                  {/* Enhanced Tab Bar with Character Images */}
+                  <TabsList className="grid grid-cols-6 bg-gray-50 dark:bg-gray-800 m-0 rounded-none border-b border-gray-200 dark:border-gray-700 h-20 p-2">
+                    <TabsTrigger value="overview" className="flex flex-col items-center gap-1 h-full data-[state=active]:bg-blue-100 data-[state=active]:text-blue-600 rounded-lg">
+                      <Eye size={24} />
+                      <span className="text-xs font-medium">Profile</span>
+                    </TabsTrigger>
+                    <TabsTrigger value="stats" className="flex flex-col items-center gap-1 h-full data-[state=active]:bg-green-100 data-[state=active]:text-green-600 rounded-lg">
+                      <TrendUp size={24} />
+                      <span className="text-xs font-medium">Stats</span>
+                    </TabsTrigger>
+                    <TabsTrigger value="feed" className="flex flex-col items-center gap-1 h-full data-[state=active]:bg-pink-100 data-[state=active]:text-pink-600 rounded-lg">
+                      <ImageIcon size={24} />
+                      <span className="text-xs font-medium">Feed</span>
+                    </TabsTrigger>
+                    <TabsTrigger value="dms" className="flex flex-col items-center gap-1 h-full data-[state=active]:bg-purple-100 data-[state=active]:text-purple-600 rounded-lg">
+                      <MessageCircle size={24} />
+                      <span className="text-xs font-medium">Chat</span>
+                    </TabsTrigger>
+                    <TabsTrigger value="memories" className="flex flex-col items-center gap-1 h-full data-[state=active]:bg-orange-100 data-[state=active]:text-orange-600 rounded-lg">
+                      <BookOpen size={24} />
+                      <span className="text-xs font-medium">Stories</span>
+                    </TabsTrigger>
+                    <TabsTrigger value="settings" className="flex flex-col items-center gap-1 h-full data-[state=active]:bg-gray-100 data-[state=active]:text-gray-600 rounded-lg">
+                      <Pencil size={24} />
+                      <span className="text-xs font-medium">Settings</span>
+                    </TabsTrigger>
+                  </TabsList>
+
+                  {/* Content Area with Fixed Scrolling */}
+                  <div className="flex-1 overflow-hidden">
+                    <ScrollArea className="h-full">
+                      <div className="p-6">
+                <TabsContent value="overview" className="space-y-6 mt-0">
+                  {/* Character Profile Header - Prominent Image and START Button */}
+                  <Card className="p-6 bg-gradient-to-br from-white via-gray-50 to-white dark:from-gray-800 dark:via-gray-900 dark:to-gray-800 border-0 shadow-xl">
+                    <div className="flex flex-col items-center text-center mb-6">
+                      <Avatar className="w-32 h-32 border-4 border-white shadow-xl ring-4 ring-primary/20 mb-4">
+                        <AvatarImage src={character.avatar} alt={character.name} />
+                        <AvatarFallback className="bg-gradient-to-br from-primary to-primary/80 text-white text-3xl font-bold">
+                          {character.name.slice(0, 2).toUpperCase()}
+                        </AvatarFallback>
+                      </Avatar>
+                      
+                      <div className="flex items-center gap-3 mb-2">
+                        <h2 className="text-3xl font-bold">{character.name}</h2>
+                        {getRarityIcon(character.rarity)}
+                      </div>
+                      
+                      <Badge variant="default" className="bg-gradient-to-r from-primary to-primary/80 text-white px-4 py-2 text-sm mb-4">
+                        {character.role || 'No role'} • Level {stats.level}
+                      </Badge>
+
+                      {/* Story Status and START Button */}
+                      {characterSessions.length === 0 ? (
+                        <div className="w-full max-w-sm">
+                          <div className="mb-4 p-4 bg-gradient-to-r from-green-50 to-emerald-50 dark:from-green-900/20 dark:to-emerald-900/20 rounded-xl border border-green-200 dark:border-green-800">
+                            <h3 className="font-semibold text-green-800 dark:text-green-300 mb-2">Ready to Begin</h3>
+                            <p className="text-sm text-green-600 dark:text-green-400">
+                              Start your story with {character.name}. She's new to the house and feeling uncertain about everything.
+                            </p>
+                          </div>
+                          <Button 
+                            onClick={() => onStartChat(character.id)}
+                            size="lg" 
+                            className="w-full h-12 bg-gradient-to-r from-green-500 to-emerald-600 hover:from-green-600 hover:to-emerald-700 text-white font-semibold text-lg shadow-lg"
+                          >
+                            <Star size={20} className="mr-2" />
+                            START STORY
+                          </Button>
+                        </div>
+                      ) : (
+                        <div className="w-full max-w-sm">
+                          <div className="mb-4 p-4 bg-gradient-to-r from-blue-50 to-indigo-50 dark:from-blue-900/20 dark:to-indigo-900/20 rounded-xl border border-blue-200 dark:border-blue-800">
+                            <h3 className="font-semibold text-blue-800 dark:text-blue-300 mb-2">Story in Progress</h3>
+                            <p className="text-sm text-blue-600 dark:text-blue-400">
+                              Continue your ongoing story with {character.name}. You've had {totalMessages} conversations.
+                            </p>
+                          </div>
+                          <Button 
+                            onClick={() => onStartChat(character.id)}
+                            size="lg" 
+                            className="w-full h-12 bg-gradient-to-r from-blue-500 to-indigo-600 hover:from-blue-600 hover:to-indigo-700 text-white font-semibold text-lg shadow-lg"
+                          >
+                            <MessageCircle size={20} className="mr-2" />
+                            CONTINUE STORY
+                          </Button>
+                        </div>
+                      )}
+
+                        {/* Social Media Style Stats Row */}
+                        <div className="flex gap-8 text-center mt-6">
+                          <div>
+                            <div className="text-2xl font-bold text-primary">{characterSessions.length}</div>
+                            <div className="text-sm text-muted-foreground">Chats</div>
+                          </div>
+                          <div>
+                            <div className="text-2xl font-bold text-primary">{totalMessages}</div>
+                            <div className="text-sm text-muted-foreground">Messages</div>
+                          </div>
+                          <div>
+                            <div className="text-2xl font-bold text-primary">{achievedMilestones}</div>
+                            <div className="text-sm text-muted-foreground">Milestones</div>
+                          </div>
+                        </div>
+                    </div>
+
+                    {/* Description */}
+                    <div className="mb-6 p-4 bg-white/50 dark:bg-gray-800/50 rounded-lg border border-gray-200/50 dark:border-gray-700/50">
+                      <p className="text-sm leading-relaxed">{character.description || 'No description available'}</p>
+                    </div>
+
+                    {/* Physical Stats - Instagram Profile Style */}
+                    {character.physicalStats && (
+                      <div className="mb-6">
+                        <h4 className="text-sm font-semibold text-muted-foreground mb-3">Physical Info</h4>
+                        <div className="grid grid-cols-2 gap-3">
+                          <div className="flex items-center justify-between p-3 bg-white/60 dark:bg-gray-800/60 rounded-lg">
+                            <span className="text-sm font-medium text-muted-foreground">Hair Color</span>
+                            <span className="text-sm font-semibold">{character.physicalStats.hairColor}</span>
+                          </div>
+                          <div className="flex items-center justify-between p-3 bg-white/60 dark:bg-gray-800/60 rounded-lg">
+                            <span className="text-sm font-medium text-muted-foreground">Eye Color</span>
+                            <span className="text-sm font-semibold">{character.physicalStats.eyeColor}</span>
+                          </div>
+                          <div className="flex items-center justify-between p-3 bg-white/60 dark:bg-gray-800/60 rounded-lg">
+                            <span className="text-sm font-medium text-muted-foreground">Height</span>
+                            <span className="text-sm font-semibold">{character.physicalStats.height}</span>
+                          </div>
+                          <div className="flex items-center justify-between p-3 bg-white/60 dark:bg-gray-800/60 rounded-lg">
+                            <span className="text-sm font-medium text-muted-foreground">Skin</span>
+                            <span className="text-sm font-semibold">{character.physicalStats.skinTone}</span>
+                          </div>
+                        </div>
+                      </div>
+                    )}
+
+                    {/* Personality Tags */}
+                    <div className="mb-6">
+                      <h4 className="text-sm font-semibold text-muted-foreground mb-3">Personality</h4>
+                      <div className="flex flex-wrap gap-2">
+                        {character.personalities?.map((personality) => (
+                          <Badge key={personality} variant="outline" className="bg-white/70 dark:bg-gray-800/70 border-primary/20 text-primary hover:bg-primary/10">
+                            {personality}
+                          </Badge>
+                        ))}
+                      </div>
+                    </div>
+
+                    {/* Features Tags */}
+                    <div className="mb-6">
+                      <h4 className="text-sm font-semibold text-muted-foreground mb-3">Features</h4>
+                      <div className="flex flex-wrap gap-2">
+                        {character.features?.map((feature) => (
+                          <Badge key={feature} variant="secondary" className="bg-gradient-to-r from-purple-100 to-pink-100 dark:from-purple-900/30 dark:to-pink-900/30 text-purple-700 dark:text-purple-300">
+                            {feature}
+                          </Badge>
+                        ))}
+                      </div>
+                    </div>
+
+                    {/* Quick Action Buttons */}
+                    <div className="flex gap-2">
+                      <Button size="sm" onClick={() => onStartChat(character.id)} className="flex-1">
+                        <MessageCircle size={14} className="mr-2" />
+                        Message
+                      </Button>
+                      {onEdit && (
+                        <Button size="sm" variant="outline" onClick={() => onEdit(character)}>
+                          <Pencil size={14} className="mr-2" />
+                          Edit
+                        </Button>
+                      )}
+                      {onGift && (
+                        <Button size="sm" variant="outline" onClick={() => onGift(character.id)}>
+                          <Gift size={14} className="mr-2" />
+                          Gift
+                        </Button>
+                      )}
+                      {onMove && (
+                        <Button size="sm" variant="outline" onClick={() => onMove(character.id)}>
+                          <House size={14} className="mr-2" />
+                          Move Room
+                        </Button>
+                      )}
+                      {onDelete && (
+                        <AlertDialog>
+                          <AlertDialogTrigger asChild>
+                            <Button size="sm" variant="destructive">
+                              <Trash size={14} className="mr-2" />
+                              Delete Character
+                            </Button>
+                          </AlertDialogTrigger>
+                          <AlertDialogContent>
+                            <AlertDialogHeader>
+                              <AlertDialogTitle>Delete Character</AlertDialogTitle>
+                              <AlertDialogDescription>
+                                Are you sure you want to delete {character.name}? This action cannot be undone and will permanently remove the character from your house, including all their conversations and progress.
+                              </AlertDialogDescription>
+                            </AlertDialogHeader>
+                            <AlertDialogFooter>
+                              <AlertDialogCancel>Cancel</AlertDialogCancel>
+                              <AlertDialogAction 
+                                onClick={() => onDelete(character.id)}
+                                className="bg-destructive text-destructive-foreground hover:bg-destructive/90"
+                              >
+                                Delete Character
+                              </AlertDialogAction>
+                            </AlertDialogFooter>
+                          </AlertDialogContent>
+                        </AlertDialog>
+                      )}
+                    </div>
+                  </Card>
+                </TabsContent>
+
+                <TabsContent value="feed" className="flex-1 flex flex-col p-0 m-0">
+                  {/* Mobile Phone-style Header */}
+                  <div className="bg-white dark:bg-gray-900 border-b border-gray-200 dark:border-gray-800 sticky top-0 z-10">
+                    {/* Status Bar Mockup */}
+                    <div className="flex justify-between items-center px-4 py-1 text-xs bg-black text-white">
+                      <span>9:41</span>
+                      <div className="flex gap-1">
+                        <div className="w-4 h-2 bg-white rounded-sm opacity-60"></div>
+                        <div className="w-4 h-2 bg-white rounded-sm opacity-80"></div>
+                        <div className="w-4 h-2 bg-white rounded-sm"></div>
+                      </div>
+                    </div>
+                    
+                    {/* Feed Header */}
+                    <div className="flex items-center justify-between p-4">
+                      <div className="flex items-center gap-3">
+                        <Avatar className="w-8 h-8 border border-gray-200 dark:border-gray-700">
+                          <AvatarImage src={character.avatar} alt={character.name} />
+                          <AvatarFallback className="bg-gradient-to-br from-pink-400 to-purple-500 text-white text-xs">
+                            {character.name.slice(0, 2).toUpperCase()}
+                          </AvatarFallback>
+                        </Avatar>
+                        <div>
+                          <div className="font-semibold text-sm">{character.name}</div>
+                          <div className="text-xs text-muted-foreground">@{character.name.toLowerCase().replace(/\s+/g, '')}</div>
+                        </div>
+                      </div>
+                      
+                      {/* Create Post Button - Instagram Style */}
+                      <Button
+                        onClick={() => setShowCreateImage(!showCreateImage)}
+                        variant="ghost"
+                        size="sm"
+                        className="p-2 rounded-lg border-2 border-dashed border-gray-300 hover:border-primary hover:bg-primary/5"
+                      >
+                        <Plus size={18} className="text-primary" />
+                      </Button>
+                    </div>
+
+                    {/* Create Post Interface */}
+                    {showCreateImage && (
+                      <div className="border-t border-gray-200 dark:border-gray-800 p-4 bg-gray-50 dark:bg-gray-800/50">
+                        <div className="flex items-start gap-3">
+                          <Avatar className="w-8 h-8 border border-gray-200 dark:border-gray-700">
+                            <AvatarImage src={character.avatar} alt={character.name} />
+                            <AvatarFallback className="bg-gradient-to-br from-pink-400 to-purple-500 text-white text-xs">
+                              {character.name.slice(0, 2).toUpperCase()}
+                            </AvatarFallback>
+                          </Avatar>
+                          <div className="flex-1 space-y-3">
+                            <Textarea
+                              placeholder={`What's on your mind, ${character.name}?`}
+                              value={newImagePrompt}
+                              onChange={(e) => setNewImagePrompt(e.target.value)}
+                              rows={3}
+                              className="resize-none border-0 bg-white dark:bg-gray-900 rounded-xl shadow-sm"
+                            />
+                            <div className="flex gap-2">
+                              <Button
+                                onClick={handleCreateImage}
+                                disabled={isCreatingImage || !newImagePrompt.trim()}
+                                className="flex-1 rounded-full bg-gradient-to-r from-pink-500 to-purple-600 hover:from-pink-600 hover:to-purple-700"
+                                size="sm"
+                              >
+                                {isCreatingImage ? (
+                                  <>
+                                    <div className="animate-spin rounded-full h-3 w-3 border-b-2 border-white mr-2" />
+                                    Creating...
+                                  </>
+                                ) : (
+                                  <>
+                                    <ImageIcon className="w-4 h-4 mr-2" />
+                                    Share
+                                  </>
+                                )}
+                              </Button>
+                              <Button
+                                variant="outline"
+                                size="sm"
+                                onClick={() => {
+                                  setShowCreateImage(false);
+                                  setNewImagePrompt('');
+                                }}
+                                className="rounded-full"
+                              >
+                                Cancel
+                              </Button>
+                            </div>
+                          </div>
+                        </div>
+                      </div>
+                    )}
+                  </div>
+
+                  {/* Instagram-style Feed Content */}
+                  <div className="flex-1 overflow-y-auto bg-gray-50 dark:bg-gray-900">
+                    {characterImages.length === 0 ? (
+                      <div className="flex flex-col items-center justify-center h-full text-center px-6 py-12">
+                        <div className="w-20 h-20 bg-gradient-to-br from-pink-100 to-purple-100 dark:from-pink-900/30 dark:to-purple-900/30 rounded-full flex items-center justify-center mb-6">
+                          <ImageIcon className="w-10 h-10 text-pink-400" />
+                        </div>
+                        <h3 className="text-xl font-semibold mb-2 text-gray-900 dark:text-white">No Posts Yet</h3>
+                        <p className="text-gray-600 dark:text-gray-400 text-sm mb-4 max-w-xs">
+                          {character.name} hasn't shared any photos yet. Tap the + button to create their first post!
+                        </p>
+                      </div>
+                    ) : (
+                      <div className="space-y-0">
+                        {characterImages.map((image, index) => (
+                          <div key={image.id} className="bg-white dark:bg-gray-900 border-b border-gray-100 dark:border-gray-800">
+                            {/* Post Header */}
+                            <div className="flex items-center justify-between p-3">
+                              <div className="flex items-center gap-3">
+                                <Avatar className="w-8 h-8 border border-gray-200 dark:border-gray-700">
+                                  <AvatarImage src={character.avatar} alt={character.name} />
+                                  <AvatarFallback className="bg-gradient-to-br from-pink-400 to-purple-500 text-white text-xs">
+                                    {character.name.slice(0, 2).toUpperCase()}
+                                  </AvatarFallback>
+                                </Avatar>
+                                <div>
+                                  <div className="font-semibold text-sm text-gray-900 dark:text-white">{character.name}</div>
+                                  <div className="text-xs text-gray-500 dark:text-gray-400">
+                                    {new Date(image.createdAt).toLocaleDateString('en-US', {
+                                      month: 'short',
+                                      day: 'numeric',
+                                      hour: '2-digit',
+                                      minute: '2-digit'
+                                    })}
+                                  </div>
+                                </div>
+                              </div>
+                              <Button variant="ghost" size="sm" className="h-8 w-8 p-0 text-gray-400 hover:text-gray-600 dark:hover:text-gray-300">
+                                <span className="text-lg leading-none">⋯</span>
+                              </Button>
+                            </div>
+
+                            {/* Post Image - Edge to Edge */}
+                            <div className="relative aspect-square bg-gray-100 dark:bg-gray-800">
+                              <img
+                                src={image.imageUrl}
+                                alt={image.caption || `${character.name}'s post`}
+                                className="w-full h-full object-cover cursor-pointer transition-transform hover:scale-[1.02]"
+                                onClick={() => setSelectedImage(image)}
+                                loading={index < 3 ? "eager" : "lazy"}
+                              />
+                              {/* Subtle overlay on hover */}
+                              <div className="absolute inset-0 bg-black/0 hover:bg-black/5 transition-colors pointer-events-none" />
+                            </div>
+
+                            {/* Post Actions */}
+                            <div className="p-3 space-y-2">
+                              {/* Action Buttons */}
+                              <div className="flex items-center justify-between">
+                                <div className="flex items-center gap-4">
+                                  <Button
+                                    variant="ghost"
+                                    size="sm"
+                                    className="h-8 w-8 p-0 hover:bg-red-50 dark:hover:bg-red-900/20"
+                                    onClick={() => {
+                                      // Toggle like functionality
+                                      const updatedImages = images.map(img => 
+                                        img.id === image.id ? { ...img, liked: !img.liked } : img
+                                      );
+                                      setImages(updatedImages);
+                                    }}
+                                  >
+                                    <Heart
+                                      size={22}
+                                      className={`transition-colors ${
+                                        image.liked 
+                                          ? 'fill-red-500 text-red-500' 
+                                          : 'text-gray-700 dark:text-gray-300 hover:text-red-400'
+                                      }`}
+                                    />
+                                  </Button>
+                                  <Button
+                                    variant="ghost"
+                                    size="sm"
+                                    className="h-8 w-8 p-0 hover:bg-blue-50 dark:hover:bg-blue-900/20"
+                                    onClick={() => setSelectedImage(image)}
+                                  >
+                                    <MessageCircle size={22} className="text-gray-700 dark:text-gray-300 hover:text-blue-400" />
+                                  </Button>
+                                </div>
+                                <Button
+                                  variant="ghost"
+                                  size="sm"
+                                  className="h-8 w-8 p-0 hover:bg-gray-100 dark:hover:bg-gray-800"
+                                  onClick={() => handleDownloadImage(image)}
+                                >
+                                  <Download size={18} className="text-gray-700 dark:text-gray-300" />
+                                </Button>
+                              </div>
+
+                              {/* Likes Count */}
+                              <div className="text-sm font-semibold text-gray-900 dark:text-white">
+                                {image.liked ? '1 like' : 'Be the first to like this'}
+                              </div>
+
+                              {/* Caption */}
+                              <div className="text-sm text-gray-900 dark:text-white">
+                                <span className="font-semibold mr-2">{character.name}</span>
+                                <span className="text-gray-700 dark:text-gray-300">
+                                  {image.caption || 'just felt like sharing this moment ✨'}
+                                </span>
+                              </div>
+
+                              {/* View comments link */}
+                              <Button 
+                                variant="ghost" 
+                                size="sm" 
+                                className="h-6 p-0 text-xs text-gray-500 dark:text-gray-400 hover:text-gray-700 dark:hover:text-gray-300"
+                                onClick={() => setSelectedImage(image)}
+                              >
+                                View full image
+                              </Button>
+                            </div>
+                          </div>
+                        ))}
+                        
+                        {/* Bottom spacing for mobile */}
+                        <div className="h-6 bg-gray-50 dark:bg-gray-900"></div>
+                      </div>
+                    )}
+                  </div>
+                </TabsContent>
+
+                <TabsContent value="dms" className="flex-1 flex flex-col">
+                  <div className="flex flex-col h-full bg-gradient-to-b from-blue-50 to-white dark:from-gray-800 dark:to-gray-900">
+                    {/* Chat Header - iPhone/iPad Style */}
+                    <div className="flex items-center gap-3 p-4 bg-white/90 dark:bg-gray-800/90 backdrop-blur-sm border-b border-gray-200 dark:border-gray-700">
+                      <Avatar className="w-10 h-10 ring-2 ring-blue-200">
+                        <AvatarImage src={character.avatar} alt={character.name} />
+                        <AvatarFallback className="bg-gradient-to-br from-blue-500 to-blue-600 text-white">
+                          {character.name.slice(0, 2).toUpperCase()}
+                        </AvatarFallback>
+                      </Avatar>
+                      <div className="flex-1">
+                        <div className="font-semibold text-gray-900 dark:text-white">{character.name}</div>
+                        <div className="text-sm text-green-500 flex items-center gap-1">
+                          <div className="w-2 h-2 bg-green-500 rounded-full"></div>
+                          Active now
+                        </div>
+                      </div>
+                      <div className="text-xs text-gray-500">
+                        {new Date().toLocaleTimeString([], { hour: '2-digit', minute: '2-digit' })}
+                      </div>
+                    </div>
+
+                    {/* Messages Area */}
+                    <ScrollArea className="flex-1 p-4">
+                      <div className="space-y-4">
+                        {dmMessages.length === 0 ? (
+                          <div className="flex flex-col items-center justify-center h-full text-center py-12">
+                            <div className="w-20 h-20 bg-gradient-to-br from-blue-100 to-blue-200 dark:from-blue-800 dark:to-blue-900 rounded-full flex items-center justify-center mb-6">
+                              <MessageCircle size={32} className="text-blue-500" />
+                            </div>
+                            <h3 className="text-xl font-semibold mb-2 text-gray-800 dark:text-white">Start a conversation</h3>
+                            <p className="text-gray-600 dark:text-gray-300 text-sm max-w-xs">
+                              Send {character.name} a message to begin chatting
+                            </p>
+                          </div>
+                        ) : (
+                          dmMessages.map((message) => (
+                            <div
+                              key={message.id}
+                              className={`flex ${message.characterId ? 'justify-start' : 'justify-end'}`}
+                            >
+                              <div
+                                className={`max-w-[75%] p-3 rounded-2xl shadow-sm ${
+                                  message.characterId
+                                    ? 'bg-white dark:bg-gray-700 text-gray-900 dark:text-gray-100 rounded-tl-md border border-gray-200 dark:border-gray-600'
+                                    : 'bg-gradient-to-r from-blue-500 to-blue-600 text-white rounded-tr-md'
+                                }`}
+                              >
+                                <p className="text-sm leading-relaxed">{message.content}</p>
+                                <div className={`text-xs mt-1 ${
+                                  message.characterId
+                                    ? 'text-gray-500 dark:text-gray-400'
+                                    : 'text-blue-100'
+                                }`}>
+                                  {new Date(message.timestamp).toLocaleTimeString([], {
+                                    hour: '2-digit',
+                                    minute: '2-digit'
+                                  })}
+                                </div>
+                              </div>
+                            </div>
+                          ))
+                        )}
+                        {isSendingMessage && (
+                          <div className="flex justify-start">
+                            <div className="bg-white dark:bg-gray-700 p-3 rounded-2xl rounded-tl-md border border-gray-200 dark:border-gray-600">
+                              <div className="flex space-x-1">
+                                <div className="w-2 h-2 bg-gray-400 rounded-full animate-bounce"></div>
+                                <div className="w-2 h-2 bg-gray-400 rounded-full animate-bounce" style={{ animationDelay: '0.1s' }}></div>
+                                <div className="w-2 h-2 bg-gray-400 rounded-full animate-bounce" style={{ animationDelay: '0.2s' }}></div>
+                              </div>
+                            </div>
+                          </div>
+                        )}
+                      </div>
+                    </ScrollArea>
+
+                    {/* Message Input - iPhone/iPad Style */}
+                    <div className="p-4 bg-white/90 dark:bg-gray-800/90 backdrop-blur-sm border-t border-gray-200 dark:border-gray-700">
+                      <div className="flex gap-3 items-end">
+                        <div className="flex-1 relative">
+                          <input
+                            type="text"
+                            value={dmInput}
+                            onChange={(e) => setDmInput(e.target.value)}
+                            placeholder={`Message ${character.name}...`}
+                            className="w-full px-4 py-3 bg-gray-100 dark:bg-gray-700 border border-gray-300 dark:border-gray-600 rounded-2xl text-sm focus:outline-none focus:ring-2 focus:ring-blue-500 focus:border-transparent resize-none"
+                            onKeyDown={(e) => {
+                              if (e.key === 'Enter' && !e.shiftKey) {
+                                e.preventDefault();
+                                handleSendDmMessage();
+                              }
+                            }}
+                            disabled={isSendingMessage}
+                          />
+                        </div>
+                        <Button
+                          size="sm"
+                          className="rounded-full w-10 h-10 p-0 bg-gradient-to-r from-blue-500 to-blue-600 hover:from-blue-600 hover:to-blue-700 shadow-lg"
+                          onClick={handleSendDmMessage}
+                          disabled={!dmInput.trim() || isSendingMessage}
+                        >
+                          {isSendingMessage ? (
+                            <div className="w-4 h-4 border-2 border-white border-t-transparent rounded-full animate-spin"></div>
+                          ) : (
+                            <MessageCircle size={16} />
+                          )}
+                        </Button>
+                      </div>
+                    </div>
+                  </div>
+                </TabsContent>
+
+                <TabsContent value="stats" className="space-y-4">
+                  {/* Main Character Stats */}
+                  <Card className="p-4">
+                    <h4 className="font-semibold mb-3 flex items-center gap-2">
+                      <Heart size={16} />
+                      Main Stats
+                    </h4>
+                    <div className="grid grid-cols-1 md:grid-cols-2 lg:grid-cols-3 gap-4">
+                      <div className="space-y-2">
+                        <div className="flex justify-between text-sm">
+                          <span>Love</span>
+                          <span className="font-medium">{stats.love}%</span>
+                        </div>
+                        <Progress value={stats.love} className="h-2" />
+                      </div>
+                      
+                      <div className="space-y-2">
+                        <div className="flex justify-between text-sm">
+                          <span>Happiness</span>
+                          <span className="font-medium">{stats.happiness}%</span>
+                        </div>
+                        <Progress value={stats.happiness} className="h-2" />
+                      </div>
+
+                      <div className="space-y-2">
+                        <div className="flex justify-between text-sm">
+                          <span>Wet</span>
+                          <span className="font-medium">{stats.wet}%</span>
+                        </div>
+                        <Progress value={stats.wet} className="h-2" />
+                      </div>
+
+                      <div className="space-y-2">
+                        <div className="flex justify-between text-sm">
+                          <span>Willingness</span>
+                          <span className="font-medium">{stats.willing}%</span>
+                        </div>
+                        <Progress value={stats.willing} className="h-2" />
+                      </div>
+
+                      <div className="space-y-2">
+                        <div className="flex justify-between text-sm">
+                          <span>Self Esteem</span>
+                          <span className="font-medium">{stats.selfEsteem}%</span>
+                        </div>
+                        <Progress value={stats.selfEsteem} className="h-2" />
+                      </div>
+
+                      <div className="space-y-2">
+                        <div className="flex justify-between text-sm">
+                          <span>Loyalty</span>
+                          <span className="font-medium">{stats.loyalty}%</span>
+                        </div>
+                        <Progress value={stats.loyalty} className="h-2" />
+                      </div>
+
+                      <div className="space-y-2">
+                        <div className="flex justify-between text-sm">
+                          <span>Fight</span>
+                          <span className="font-medium">{stats.fight}%</span>
+                        </div>
+                        <Progress value={stats.fight} className="h-2" />
+                      </div>
+
+                      <div className="space-y-2">
+                        <div className="flex justify-between text-sm">
+                          <span>Stamina</span>
+                          <span className="font-medium">{stats.stamina}%</span>
+                        </div>
+                        <Progress value={stats.stamina} className="h-2" />
+                      </div>
+
+                      <div className="space-y-2">
+                        <div className="flex justify-between text-sm">
+                          <span>Pain Tolerance</span>
+                          <span className="font-medium">{stats.pain}%</span>
+                        </div>
+                        <Progress value={stats.pain} className="h-2" />
+                      </div>
+                    </div>
+                  </Card>
+
+                  {/* Level and Experience */}
+                  <div className="grid grid-cols-1 md:grid-cols-2 gap-4">
+                    <Card className="p-4">
+                      <h4 className="font-semibold mb-3 flex items-center gap-2">
+                        <Trophy size={16} />
+                        Experience & Level
+                      </h4>
+                      <div className="space-y-3">
+                        <div className="text-center p-4 bg-muted/50 rounded-lg">
+                          <div className="text-3xl font-bold text-primary">Level {stats.level}</div>
+                          <div className="text-sm text-muted-foreground mt-1">Current Level</div>
+                        </div>
+                        
+                        <div className="space-y-2">
+                          <div className="flex justify-between text-sm">
+                            <span>Experience</span>
+                            <span>{stats.experience}/{progression.nextLevelExp}</span>
+                          </div>
+                          <Progress 
+                            value={(stats.experience / progression.nextLevelExp) * 100} 
+                            className="h-2" 
+                          />
+                        </div>
+                      </div>
+                    </Card>
+
+                    <Card className="p-4">
+                      <h4 className="font-semibold mb-3 flex items-center gap-2">
+                        <Sparkle size={16} />
+                        Achievements
+                      </h4>
+                      <div className="space-y-2">
+                        {progression.achievements?.map((achievement) => (
+                          <div key={achievement} className="flex items-center gap-2 p-2 bg-muted/30 rounded">
+                            <Medal size={16} className="text-amber-500" />
+                            <span className="text-sm">{achievement}</span>
+                          </div>
+                        )) || (
+                          <div className="text-center py-4 text-muted-foreground">
+                            No achievements yet
+                          </div>
+                        )}
+                      </div>
+                    </Card>
+                  </div>
+
+                  {/* Relationship Dynamics */}
+                  <Card className="p-4">
+                    <h4 className="font-semibold mb-3 flex items-center gap-2">
+                      <Heart size={16} />
+                      Relationship Dynamics
+                    </h4>
+                    <div className="grid grid-cols-1 md:grid-cols-3 gap-4">
+                      <div className="space-y-2">
+                        <div className="flex justify-between text-sm">
+                          <span>Affection</span>
+                          <span className="font-medium">{progression.affection || 0}%</span>
+                        </div>
+                        <Progress value={progression.affection || 0} className="h-2" />
+                      </div>
+                      
+                      <div className="space-y-2">
+                        <div className="flex justify-between text-sm">
+                          <span>Trust</span>
+                          <span className="font-medium">{progression.trust || 0}%</span>
+                        </div>
+                        <Progress value={progression.trust || 0} className="h-2" />
+                      </div>
+
+                      <div className="space-y-2">
+                        <div className="flex justify-between text-sm">
+                          <span>Intimacy</span>
+                          <span className="font-medium">{progression.intimacy || 0}%</span>
+                        </div>
+                        <Progress value={progression.intimacy || 0} className="h-2" />
+                      </div>
+                    </div>
+
+                    <div className="mt-4 pt-4 border-t">
+                      <div className="text-center p-4 bg-muted/50 rounded-lg">
+                        <div className={`text-2xl font-bold ${getRelationshipStatusColor(relationshipStatus)}`}>
+                          {relationshipStatus.replace('_', ' ').toUpperCase()}
+                        </div>
+                        <div className="text-sm text-muted-foreground mt-1">Current Status</div>
+                      </div>
+                    </div>
+                  </Card>
+
+                  {/* Sexual Progression */}
+                  <Card className="p-4">
+                    <h4 className="font-semibold mb-3 flex items-center gap-2">
+                      <Fire size={16} />
+                      Sexual Progression
+                    </h4>
+                    <div className="grid grid-cols-1 md:grid-cols-3 gap-4 mb-4">
+                      <div className="space-y-2">
+                        <div className="flex justify-between text-sm">
+                          <span>Experience</span>
+                          <span className="font-medium">{progression.sexualExperience || 0}%</span>
+                        </div>
+                        <Progress value={progression.sexualExperience || 0} className="h-2" />
+                      </div>
+                      
+                      <div className="space-y-2">
+                        <div className="flex justify-between text-sm">
+                          <span>Willingness</span>
+                          <span className="font-medium">{stats.willing || 0}%</span>
+                        </div>
+                        <Progress value={stats.willing || 0} className="h-2" />
+                      </div>
+
+                      <div className="space-y-2">
+                        <div className="flex justify-between text-sm">
+                          <span>Self Esteem</span>
+                          <span className="font-medium">{stats.selfEsteem || 0}%</span>
+                        </div>
+                        <Progress value={stats.selfEsteem || 0} className="h-2" />
+                      </div>
+                    </div>
+
+                    {/* Sexual Skills */}
+                    <div className="border-t pt-4">
+                      <h5 className="font-medium mb-3 flex items-center gap-2">
+                        <Lightning size={16} />
+                        Sexual Skills
+                      </h5>
+                      <div className="grid grid-cols-1 md:grid-cols-2 gap-4">
+                        <div className="space-y-2">
+                          <div className="flex justify-between text-sm">
+                            <span>Hands (Handjobs, Stroking)</span>
+                            <span className="font-medium">{skills.hands}%</span>
+                          </div>
+                          <Progress value={skills.hands} className="h-2" />
+                        </div>
+
+                        <div className="space-y-2">
+                          <div className="flex justify-between text-sm">
+                            <span>Mouth (Blowjobs, Tongue)</span>
+                            <span className="font-medium">{skills.mouth}%</span>
+                          </div>
+                          <Progress value={skills.mouth} className="h-2" />
+                        </div>
+
+                        <div className="space-y-2">
+                          <div className="flex justify-between text-sm">
+                            <span>Missionary</span>
+                            <span className="font-medium">{skills.missionary}%</span>
+                          </div>
+                          <Progress value={skills.missionary} className="h-2" />
+                        </div>
+
+                        <div className="space-y-2">
+                          <div className="flex justify-between text-sm">
+                            <span>Doggy</span>
+                            <span className="font-medium">{skills.doggy}%</span>
+                          </div>
+                          <Progress value={skills.doggy} className="h-2" />
+                        </div>
+
+                        <div className="space-y-2">
+                          <div className="flex justify-between text-sm">
+                            <span>Cowgirl</span>
+                            <span className="font-medium">{skills.cowgirl}%</span>
+                          </div>
+                          <Progress value={skills.cowgirl} className="h-2" />
+                        </div>
+                      </div>
+                    </div>
+                  </Card>
+
+                  {/* Milestones and Events */}
+                  <div className="grid grid-cols-1 md:grid-cols-2 gap-4">
+                    <Card className="p-4">
+                      <h4 className="font-semibold mb-3 flex items-center gap-2">
+                        <Medal size={16} />
+                        Milestones
+                      </h4>
+                      <div className="space-y-2">
+                        {progression.relationshipMilestones?.concat(progression.sexualMilestones || []).map((milestone) => (
+                          <div key={milestone.id} className="flex items-center gap-3 p-2 bg-muted/30 rounded">
+                            {milestone.achieved ? (
+                              <Check size={16} className="text-green-500" />
+                            ) : (
+                              <Lock size={16} className="text-muted-foreground" />
+                            )}
+                            <div className="flex-1">
+                              <div className="text-sm font-medium">{milestone.name}</div>
+                              <div className="text-xs text-muted-foreground">{milestone.description}</div>
+                            </div>
+                          </div>
+                        )) || (
+                          <div className="text-center py-4 text-muted-foreground">
+                            No milestones defined
+                          </div>
+                        )}
+                      </div>
+                    </Card>
+
+                    <Card className="p-4">
+                      <h4 className="font-semibold mb-3 flex items-center gap-2">
+                        <Calendar size={16} />
+                        Recent Events
+                      </h4>
+                      <div className="space-y-2">
+                        {progression.significantEvents?.slice(0, 5).map((event) => (
+                          <div key={event.id} className="flex items-start gap-3 p-3 bg-muted/30 rounded-lg">
+                            <div className="w-2 h-2 bg-primary rounded-full mt-2" />
+                            <div className="flex-1">
+                              <div className="text-sm font-medium">{event.description}</div>
+                              <div className="text-xs text-muted-foreground mt-1">
+                                {new Date(event.timestamp).toLocaleDateString()}
+                              </div>
+                            </div>
+                          </div>
+                        )) || (
+                          <div className="text-center py-8 text-muted-foreground">
+                            No significant events yet
+                          </div>
+                        )}
+                      </div>
+                    </Card>
+                  </div>
+
+                  {/* Unlocked Content */}
+                  <Card className="p-4">
+                    <h4 className="font-semibold mb-3 flex items-center gap-2">
+                      <Lightning size={16} />
+                      Unlocked Content
+                    </h4>
+                    <div className="grid grid-cols-2 gap-4">
+                      <div>
+                        <h5 className="font-medium mb-2">Positions</h5>
+                        <div className="flex flex-wrap gap-1">
+                          {progression.unlockedPositions?.map((position) => (
+                            <Badge key={position} variant="secondary" className="text-xs">{position}</Badge>
+                          )) || <span className="text-sm text-muted-foreground">None</span>}
+                        </div>
+                      </div>
+                      <div>
+                        <h5 className="font-medium mb-2">Scenarios</h5>
+                        <div className="flex flex-wrap gap-1">
+                          {progression.unlockedScenarios?.map((scenario) => (
+                            <Badge key={scenario} variant="secondary" className="text-xs">{scenario}</Badge>
+                          )) || <span className="text-sm text-muted-foreground">None</span>}
+                        </div>
+                      </div>
+                    </div>
+                  </Card>
+
+                  {/* User Preferences */}
+                  <Card className="p-4">
+                    <h4 className="font-semibold mb-3 flex items-center gap-2">
+                      <Star size={16} />
+                      User Preferences
+                    </h4>
+                    <div className="space-y-3">
+                      <div>
+                        <span className="text-sm text-green-600 font-medium">Likes: </span>
+                        <span className="text-sm">{progression.userPreferences?.likes?.join(', ') || 'None yet'}</span>
+                      </div>
+                      <div>
+                        <span className="text-sm text-red-600 font-medium">Dislikes: </span>
+                        <span className="text-sm">{progression.userPreferences?.dislikes?.join(', ') || 'None yet'}</span>
+                      </div>
+                      <div>
+                        <span className="text-sm text-purple-600 font-medium">Turn-ons: </span>
+                        <span className="text-sm">{progression.userPreferences?.turnOns?.join(', ') || 'None yet'}</span>
+                      </div>
+                      <div>
+                        <span className="text-sm text-orange-600 font-medium">Turn-offs: </span>
+                        <span className="text-sm">{progression.userPreferences?.turnOffs?.join(', ') || 'None yet'}</span>
+                      </div>
+                    </div>
+                  </Card>
+                </TabsContent>
+
+                <TabsContent value="settings" className="space-y-4">
+                  <Card className="p-4">
+                    <h4 className="font-semibold mb-3 flex items-center gap-2">
+                      <ShieldCheck size={16} />
+                      AI Configuration
+                    </h4>
+                    <div className="space-y-3">
+                      <div>
+                        <label className="text-sm font-medium">System Prompt</label>
+                        <div className="mt-1 p-3 bg-muted/30 rounded text-xs text-muted-foreground max-h-20 overflow-y-auto">
+                          {character.prompts?.system || '—'}
+                        </div>
+                      </div>
+                      <div>
+                        <label className="text-sm font-medium">Personality Prompt</label>
+                        <div className="mt-1 p-3 bg-muted/30 rounded text-xs text-muted-foreground max-h-20 overflow-y-auto">
+                          {character.prompts?.personality || '—'}
+                        </div>
+                      </div>
+                      <div>
+                        <label className="text-sm font-medium">Background</label>
+                        <div className="mt-1 p-3 bg-muted/30 rounded text-xs text-muted-foreground max-h-20 overflow-y-auto">
+                          {character.prompts?.background || '—'}
+                        </div>
+                      </div>
+                      <div>
+                        <div className="flex items-center justify-between mb-1">
+                          <label className="text-sm font-medium">Image Prompt</label>
+                          <Button 
+                            size="sm" 
+                            variant="outline" 
+                            onClick={handleGenerateImagePrompt}
+                            disabled={isGeneratingImagePrompt}
+                            className="h-6 px-2 text-xs"
+                          >
+                            {isGeneratingImagePrompt ? 'Generating...' : 'Generate'}
+                          </Button>
+                        </div>
+                        <div className="mt-1 p-3 bg-muted/30 rounded text-xs text-muted-foreground max-h-20 overflow-y-auto">
+                          {character.imageDescription || '—'}
+                        </div>
+                      </div>
+                    </div>
+                  </Card>
+
+                  <Card className="p-4">
+                    <h4 className="font-semibold mb-3 flex items-center gap-2">
+                      <Users size={16} />
+                      Character Relationships
+                    </h4>
+                    <div className="space-y-2">
+                      {progression.bonds && Object.keys(progression.bonds).length > 0 ? (
+                        Object.entries(progression.bonds).map(([charId, bond]) => (
+                          <div key={charId} className="flex justify-between items-center p-2 bg-muted/30 rounded">
+                            <div>
+                              <span className="text-sm font-medium">{charId.slice(0, 8)}...</span>
+                              <Badge variant="outline" className="ml-2 text-xs">{bond.type}</Badge>
+                            </div>
+                            <div className="text-sm text-muted-foreground">{bond.strength}%</div>
+                          </div>
+                        ))
+                      ) : (
+                        <div className="text-center py-4 text-muted-foreground">
+                          No character relationships yet
+                        </div>
+                      )}
+                    </div>
+                  </Card>
+                </TabsContent>
+
+                {/* Story Chronicle / Memories Tab */}
+                <TabsContent value="memories" className="space-y-4">
+                  <Card className="p-4">
+                    <h4 className="font-semibold mb-3 flex items-center gap-2">
+                      <BookOpen size={16} />
+                      Story Chronicle
+                    </h4>
+                    <div className="space-y-3">
+                      {character.progression.storyChronicle && character.progression.storyChronicle.length > 0 ? (
+                        <ScrollArea className="h-64">
+                          <div className="space-y-3">
+                            {character.progression.storyChronicle
+                              .slice()
+                              .reverse() // Show most recent first
+                              .map((entry) => (
+                                <div key={entry.id} className="p-3 bg-muted/30 rounded-lg">
+                                  <div className="flex items-center justify-between mb-2">
+                                    <div className="flex items-center gap-2">
+                                      <Badge variant="outline" className="text-xs">
+                                        {entry.eventType}
+                                      </Badge>
+                                      <Badge 
+                                        variant={entry.significance === 'pivotal' ? 'default' : 'outline'} 
+                                        className="text-xs"
+                                      >
+                                        {entry.significance}
+                                      </Badge>
+                                    </div>
+                                    <span className="text-xs text-muted-foreground">
+                                      {new Date(entry.timestamp).toLocaleDateString()}
+                                    </span>
+                                  </div>
+                                  <h5 className="font-medium text-sm mb-1">{entry.title}</h5>
+                                  <p className="text-sm text-muted-foreground mb-2">{entry.summary}</p>
+                                  {entry.tags && entry.tags.length > 0 && (
+                                    <div className="flex flex-wrap gap-1">
+                                      {entry.tags.map((tag, index) => (
+                                        <Badge key={index} variant="secondary" className="text-xs">
+                                          {tag}
+                                        </Badge>
+                                      ))}
+                                    </div>
+                                  )}
+                                </div>
+                              ))}
+                          </div>
+                        </ScrollArea>
+                      ) : (
+                        <div className="text-center py-8 text-muted-foreground">
+                          <BookOpen size={32} className="mx-auto mb-2 opacity-50" />
+                          <p>No story entries yet</p>
+                          <p className="text-xs">Start conversations to build your story together</p>
+                        </div>
+                      )}
+                    </div>
+                  </Card>
+
+                  <Card className="p-4">
+                    <h4 className="font-semibold mb-3 flex items-center gap-2">
+                      <TrendUp size={16} />
+                      Emotional Journey
+                    </h4>
+                    <div className="space-y-3">
+                      <div className="text-sm">
+                        <p className="text-muted-foreground">
+                          {analyzeEmotionalJourney(character)}
+                        </p>
+                      </div>
+                      
+                      <div className="grid grid-cols-2 gap-4 text-xs">
+                        <div>
+                          <span className="font-medium">Recent Context:</span>
+                          <div className="mt-1 p-2 bg-muted/30 rounded text-xs text-muted-foreground max-h-20 overflow-y-auto">
+                            {getRecentStoryContext(character, 5)}
+                          </div>
+                        </div>
+                        <div>
+                          <span className="font-medium">Story Arc:</span>
+                          <div className="mt-1 p-2 bg-muted/30 rounded text-xs">
+                            {character.progression.currentStoryArc || 'No active story arc'}
+                          </div>
+                        </div>
+                      </div>
+                    </div>
+                  </Card>
+                </TabsContent>
+
+                {/* Close all other TabsContent areas */}
+                <TabsContent value="stats" className="mt-0">
+                  {/* Stats content would go here - keeping existing functionality */}
+                  <div className="p-4">Stats view not implemented in this update</div>
+                </TabsContent>
+
+                <TabsContent value="feed" className="mt-0">
+                  {/* Feed content would go here - keeping existing functionality */}
+                  <div className="p-4">Feed view not implemented in this update</div>
+                </TabsContent>
+
+                <TabsContent value="dms" className="mt-0">
+                  {/* DMs content would go here - keeping existing functionality */}
+                  <div className="p-4">DMs view not implemented in this update</div>
+                </TabsContent>
+
+                <TabsContent value="memories" className="mt-0">
+                  {/* Memories content would go here - keeping existing functionality */}
+                  <div className="p-4">Stories view not implemented in this update</div>
+                </TabsContent>
+
+                <TabsContent value="settings" className="mt-0">
+                  {/* Settings content would go here - keeping existing functionality */}
+                  <div className="p-4">Settings view not implemented in this update</div>
+                </TabsContent>
+
+                      </div>
+                    </ScrollArea>
+                  </div>
+                </Tabs>
+              </div>
+            </div>
+          </DialogContent>
+        </Dialog>
+
+        {/* Image Detail Modal */}
+        {selectedImage && (
+          <Dialog open={!!selectedImage} onOpenChange={() => setSelectedImage(null)}>
+            <DialogContent className="max-w-4xl">
+            <DialogHeader>
+              <DialogTitle>Image Details</DialogTitle>
+            </DialogHeader>
+            <div className="flex flex-col gap-4">
+              <img
+                src={selectedImage.imageUrl}
+                alt={selectedImage.prompt}
+                className="w-full max-h-96 object-contain rounded-lg"
+              />
+              <div className="space-y-2">
+                <p><strong>Prompt:</strong> {selectedImage.prompt}</p>
+                <p><strong>Created:</strong> {new Date(selectedImage.createdAt).toLocaleString()}</p>
+                {selectedImage.tags && selectedImage.tags.length > 0 && (
+                  <div>
+                    <strong>Tags:</strong>
+                    <div className="flex flex-wrap gap-1 mt-1">
+                      {selectedImage.tags.map(tag => (
+                        <Badge key={tag} variant="outline">{tag}</Badge>
+                      ))}
+                    </div>
+                  </div>
+                )}
+              </div>
+              <div className="flex gap-2">
+                <Button
+                  variant="outline"
+                  onClick={() => handleDownloadImage(selectedImage)}
+                  className="flex-1"
+                >
+                  <Download className="w-4 h-4 mr-2" />
+                  Download
+                </Button>
+              </div>
+            </div>
+          </DialogContent>
+        </Dialog>
+      )}
+
+      <Card className="p-4 hover:shadow-lg transition-shadow cursor-pointer" onClick={() => setShowDetails(true)}>
+        <div className="flex items-start gap-3 mb-4">
+          <Avatar className="w-12 h-12">
+            <AvatarImage src={character.avatar} alt={character.name} />
+            <AvatarFallback className="bg-primary text-primary-foreground">
+              {character.name.slice(0, 2).toUpperCase()}
+            </AvatarFallback>
+          </Avatar>
+
+          <div className="flex-1">
+            <div className="flex items-center gap-2 mb-1">
+              <h4 className="font-medium">{character.name}</h4>
+              {getRarityIcon(character.rarity)}
+              {character.role && (
+                <Badge variant="outline" className="text-xs">
+                  {character.role}
+                </Badge>
+              )}
+            </div>
+            <p className="text-sm text-muted-foreground line-clamp-2">
+              {character.description}
+            </p>
+          </div>
+        </div>
+
+        <div className="space-y-2 mb-4">
+          <div className="flex items-center gap-2 text-xs">
+            <Heart size={12} className="text-red-500" />
+            <Progress value={stats.love} className="h-1 flex-1" />
+            <span className="text-muted-foreground w-8">{stats.love}%</span>
+          </div>
+          <div className="flex items-center gap-2 text-xs">
+            <Smile size={12} className="text-yellow-500" />
+            <Progress value={stats.happiness} className="h-1 flex-1" />
+            <span className="text-muted-foreground w-8">{stats.happiness}%</span>
+          </div>
+          <div className="flex items-center gap-2 text-xs">
+            <Drop size={12} className="text-pink-500" />
+            <Progress value={stats.wet} className="h-1 flex-1" />
+            <span className="text-muted-foreground w-8">{stats.wet}%</span>
+          </div>
+        </div>
+
+        <div className="flex gap-2">
+          <Button
+            size="sm"
+            className="flex-1"
+            onClick={(e) => {
+              e.stopPropagation();
+              onStartChat(character.id);
+            }}
+          >
+            <MessageCircle size={14} className="mr-1" />
+            Chat
+          </Button>
+          {onEdit && (
+            <Button
+              size="sm"
+              variant="outline"
+              onClick={(e) => {
+                e.stopPropagation();
+                onEdit(character);
+              }}
+            >
+              <Pencil size={14} />
+            </Button>
+          )}
+          {onDelete && (
+            <AlertDialog>
+              <AlertDialogTrigger asChild>
+                <Button
+                  size="sm"
+                  variant="destructive"
+                  onClick={(e) => e.stopPropagation()}
+                >
+                  <Trash size={14} />
+                </Button>
+              </AlertDialogTrigger>
+              <AlertDialogContent>
+                <AlertDialogHeader>
+                  <AlertDialogTitle>Delete Character</AlertDialogTitle>
+                  <AlertDialogDescription>
+                    Are you sure you want to delete {character.name}? This action cannot be undone and will permanently remove the character from your house, including all their conversations and progress.
+                  </AlertDialogDescription>
+                </AlertDialogHeader>
+                <AlertDialogFooter>
+                  <AlertDialogCancel>Cancel</AlertDialogCancel>
+                  <AlertDialogAction 
+                    onClick={() => onDelete(character.id)}
+                    className="bg-destructive text-destructive-foreground hover:bg-destructive/90"
+                  >
+                    Delete Character
+                  </AlertDialogAction>
+                </AlertDialogFooter>
+              </AlertDialogContent>
+            </AlertDialog>
+          )}
+          <Button
+            size="sm"
+            variant="outline"
+            onClick={(e) => {
+              e.stopPropagation();
+              onGift?.(character.id);
+            }}
+          >
+            <Gift size={14} />
+          </Button>
+          <Button
+            size="sm"
+            variant="outline"
+            onClick={(e) => {
+              e.stopPropagation();
+              onMove?.(character.id);
+            }}
+          >
+            <House size={14} />
+          </Button>
+        </div>
+      </Card>
+      </>
+    );
+  }
 }